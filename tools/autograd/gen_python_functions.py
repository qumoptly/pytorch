# Generates Python bindings for ATen functions
#
# The bindings are generated as methods on python_variable or functions on the
# torch._C._nn object.
#
from collections import defaultdict
import re
from .nested_dict import nested_dict
from .gen_variable_type import should_trace
from .utils import write

try:
    from src.ATen.code_template import CodeTemplate
except ImportError:
    from tools.shared.module_loader import import_module
    CodeTemplate = import_module('code_template', 'aten/src/ATen/code_template.py').CodeTemplate

# These functions require manual Python bindings or are not exposed to Python
SKIP_PYTHON_BINDINGS = [
    'alias', 'contiguous', 'is_cuda', 'is_sparse', 'size', 'stride',
    '.*_backward', '.*_backward_(out|input|weight|bias)', '.*_forward',
    '.*_forward_out', '_unsafe_view', 'tensor', '_?sparse_coo_tensor.*',
    '_arange.*', '_range.*', '_linspace.*', '_logspace.*',
    '_sparse_add_out', '_sparse_div.*', '_sparse_mul.*', '_sparse_sub.*', '_sparse_dense_add_out',
    'index', 'unique_dim_consecutive',
    '_indexCopy_', 'max_values', 'min_values',
    '_cumsum.*', '_cumprod.*', '_sum.*', '_prod.*',
    '_th_.*', '_thnn_.*',
    'arange.*', 'range.*', '_solve.*', '_getri.*', '_inverse.*',
    '_cholesky.*', '_triangular_solve.*', '_qr.*',
    'slice', 'randint(_out)?',
    'item', '_local_scalar_dense', 'to',
    'copy_sparse_to_sparse_', 'copy_',
    'numpy_T',  # this needs to be an attribute in Python, not a function
    'nonzero(_(out|numpy))?',
]

# These function signatures are not exposed to Python. Note that this signature
# list does not support regex.
SKIP_PYTHON_BINDINGS_SIGNATURES = [
    'add(Tensor, Scalar, Scalar)', 'add_(Tensor, Scalar, Scalar)',
    'sub(Tensor, Scalar, Scalar)', 'sub_(Tensor, Scalar, Scalar)',
    'mul(Tensor, Scalar)', 'mul_(Tensor, Scalar)',
    'div(Tensor, Scalar)', 'div_(Tensor, Scalar)',
]

PY_VARIABLE_METHOD_VARARGS = CodeTemplate("""\
static PyObject * ${pycname}(PyObject* self_, PyObject* args, PyObject* kwargs)
{
  HANDLE_TH_ERRORS
  static PythonArgParser parser({
    ${signatures}
  }, /*traceable=*/${traceable});
  ${unpack_self}
  ParsedArgs<${max_args}> parsed_args;
  auto r = parser.parse(args, kwargs, parsed_args);
  ${declare_namedtuple_return_types}
  ${dispatch}
  Py_RETURN_NONE;
  END_HANDLE_TH_ERRORS
}
""")

PY_VARIABLE_METHOD_NOARGS = CodeTemplate("""\
static PyObject * ${pycname}(PyObject* self_, PyObject* args)
{
  HANDLE_TH_ERRORS
  ${declare_namedtuple_return_types}
  ${unpack_self}
  return wrap(${namedtuple_return_type}${dispatch_name}(${actuals}));
  END_HANDLE_TH_ERRORS
}
""")

PY_VARIABLE_CASE = CodeTemplate("""\
${cond} (r.idx == ${i}) {
  ${call_dispatch}
""")

PY_VARIABLE_OUT = CodeTemplate("""\
if (r.isNone(${out_idx})) {
  ${call_dispatch}
} else {
  ${call_dispatch_out}
}
""")

PY_VARIABLE_OUT_CHECK_TYPE = CodeTemplate("""\
if (r.isNone(${out_idx})) {
  ${call_dispatch}
} else {
  check_out_type_matches(r.tensor(${out_idx}), r.scalartype(${type_idx}), r.isNone(${type_idx}),
                         r.layout(${layout_idx}), r.isNone(${layout_idx}),
                         r.device(${device_idx}), r.isNone(${device_idx}));
  ${call_dispatch_out}
}
""")

PY_VARIABLE_CALL_DISPATCH = CodeTemplate("""\
${dispatch_name}(${actuals})""")

PY_VARIABLE_SET_REQUIRES_GRAD = CodeTemplate("""\
${call_dispatch}.set_requires_grad(${requires_grad})""")

PY_VARIABLE_WRAP = CodeTemplate("""\
return wrap(${namedtuple_return_type}${call_dispatch});""")

PY_VARIABLE_DISPATCH = CodeTemplate("""\
inline ${simple_return_type} ${dispatch_name}(${formal_args}) {
  ${initialize_cuda}
  ${AutoNoGIL}
  return ${dispatch_call}(${dispatch_args});
}
""")

PY_VARIABLE_METHOD_DEF = CodeTemplate("""\
{"${name}", (PyCFunction)${pycname}, ${flags}, NULL},""")

PY_RETURN_NAMEDTUPLE_DEF = CodeTemplate("""\
static PyStructSequence_Field fields${namedtuple_type_index}[] = {
  ${namedtuple_fields} {nullptr}
};
static PyStructSequence_Desc desc${namedtuple_type_index} = {
  "torch.return_types.${name}", nullptr,
  fields${namedtuple_type_index}, ${namedtuple_size}
};
static PyTypeObject type${namedtuple_type_index};
static bool namedtuple_type_initialized${namedtuple_type_index} = false;
if (!namedtuple_type_initialized${namedtuple_type_index}) {
  PyStructSequence_InitType(&type${namedtuple_type_index}, &desc${namedtuple_type_index});
  type${namedtuple_type_index}.tp_repr = (reprfunc)torch::utils::returned_structseq_repr;
  namedtuple_type_initialized${namedtuple_type_index} = true;
}
""")

UNPACK_SELF = "auto& self = reinterpret_cast<THPVariable*>(self_)->cdata;"

PYTHON_FUNCTION_SIGNATURE = CodeTemplate("""\
${name}(${py_formal_args})""")

# XXX: if you got here because of an assertion failure, it doesn't mean
# it's enough to just extend the list here. Before you do this, make sure
# to add an appropriate wrap() overload in torch/csrc/autograd/utils/wrap_outputs.h.
SUPPORTED_RETURN_TYPES = {
    'Tensor',
    'std::tuple<Tensor,Tensor>',
    'std::tuple<Tensor,Tensor,Tensor>',
    'std::tuple<Tensor,Tensor,Tensor,Tensor>',
    'std::tuple<Tensor,Tensor,Tensor,Tensor,Tensor>',
    'std::tuple<Tensor,Tensor,Tensor,int64_t>',
    'std::tuple<Tensor,Tensor,double,int64_t>',
    'std::vector<Tensor>',
<<<<<<< HEAD
    'Scalar', 'bool', 'int64_t', 'void*', 'void', 'double',
=======
    'Scalar', 'bool', 'int64_t', 'void*', 'void',
    'QScheme',
>>>>>>> a85305fd
}

TENSOR_OPTIONS = CodeTemplate("""\
const auto options = TensorOptions()
    .dtype(${dtype})
    .device(${device})
    .layout(${layout}.layout)
    .requires_grad(${requires_grad})
    .pinned_memory(${pin_memory});
""")

def should_generate_python_binding(declaration):
    name = declaration['name']
    for pattern in SKIP_PYTHON_BINDINGS:
        if re.match('^' + pattern + '$', name):
            return False

    simple_types = [arg['simple_type'] for arg in declaration['arguments']]
    signature = '{}({})'.format(name, ', '.join(simple_types))
    for pattern in SKIP_PYTHON_BINDINGS_SIGNATURES:
        if pattern == signature:
            return False

    return True


def get_py_variable_methods(declarations):
    """
    Get declarations (grouped by name) which should be generated
    as methods on Tensor.
    """
    def should_bind(declaration):
        return (should_generate_python_binding(declaration) and
                declaration['mode'] != 'NN' and
                declaration.get('python_module') != 'nn' and
                'Tensor' in declaration['method_of'])

    return group_declarations_by_name(declarations, should_bind)


def gen_py_variable_methods(out, declarations, template_path):
    PY_VARIABLE_METHODS_CPP = CodeTemplate.from_file(template_path + '/python_variable_methods.cpp')
    PY_VARIABLE_DISPATCH_H = CodeTemplate.from_file(template_path + '/python_variable_methods_dispatch.h')

    py_variable_methods = get_py_variable_methods(declarations)

    env = create_python_bindings(py_variable_methods, True)
    write(out, 'python_variable_methods.cpp', PY_VARIABLE_METHODS_CPP, env)
    write(out, 'python_variable_methods_dispatch.h', PY_VARIABLE_DISPATCH_H, env)


def get_py_nn_functions(declarations):
    """
    Get declarations (grouped by name) which should be generated
    as functions in the "nn" module.
    """
    def should_bind(declaration):
        return (should_generate_python_binding(declaration) and
                (declaration['mode'] == 'NN' or declaration.get('python_module') == 'nn'))

    return group_declarations_by_name(declarations, should_bind)


def gen_py_nn_functions(out, declarations, template_path):
    PY_NN_FUNCTIONS_CPP = CodeTemplate.from_file(template_path + '/python_nn_functions.cpp')
    PY_NN_FUNCTIONS_H = CodeTemplate.from_file(template_path + '/python_nn_functions.h')
    PY_NN_DISPATCH_H = CodeTemplate.from_file(template_path + '/python_nn_functions_dispatch.h')

    py_nn_functions = get_py_nn_functions(declarations)

    env = create_python_bindings(py_nn_functions, has_self=False, is_module=True)
    write(out, 'python_nn_functions.cpp', PY_NN_FUNCTIONS_CPP, env)
    write(out, 'python_nn_functions.h', PY_NN_FUNCTIONS_H, env)
    write(out, 'python_nn_functions_dispatch.h', PY_NN_DISPATCH_H, env)


def get_py_torch_functions(declarations):
    """
    Get declarations (grouped by name) which should be generated
    as functions in the "torch" module.
    """
    def should_bind(declaration):
        return (should_generate_python_binding(declaration) and
                declaration['mode'] != 'NN' and
                declaration.get('python_module') != 'nn' and
                'namespace' in declaration['method_of'])

    return group_declarations_by_name(declarations, should_bind)


def gen_py_torch_functions(out, declarations, template_path):
    PY_TORCH_FUNCTIONS_CPP = CodeTemplate.from_file(template_path + '/python_torch_functions.cpp')
    PY_TORCH_DISPATCH_H = CodeTemplate.from_file(template_path + '/python_torch_functions_dispatch.h')

    py_torch_functions = get_py_torch_functions(declarations)

    env = create_python_bindings(py_torch_functions, has_self=False)
    write(out, 'python_torch_functions.cpp', PY_TORCH_FUNCTIONS_CPP, env)
    write(out, 'python_torch_functions_dispatch.h', PY_TORCH_DISPATCH_H, env)


def group_declarations_by_name(declarations, should_bind_fn):
    """Group declarations by name ignoring _out suffix"""
    groups = defaultdict(list)
    for declaration in declarations:
        name = declaration['name']
        if should_bind_fn(declaration):
            if name.endswith('_out'):
                groups[name[:-4]].append(declaration)
            else:
                groups[name].append(declaration)
    return groups


def get_type_default(declaration):
    if declaration['name'].startswith('randperm') or \
            declaration['name'] == 'tril_indices' or \
            declaration['name'] == 'triu_indices':
        return 'torch.int64'
    else:
        return 'None'


def create_python_bindings(python_functions, has_self, is_module=False):
    """Generates Python bindings to ATen functions"""
    py_methods = []
    py_method_defs = []
    py_method_dispatch = []

    unpack_methods = {
        'const Tensor &': 'tensor',
        'Tensor &': 'tensor',
        'Generator *': 'generator',
        'Storage &': 'storage',
        'const Type &': 'scalartype',
        'const THPLayout &': 'layout',
        'const Device &': 'device',
        'c10::optional<DimnameList>': 'toDimnameListOptional',
        'c10::optional<ScalarType>': 'scalartypeOptional',
        'c10::optional<Scalar>': 'scalarOptional',
        'c10::optional<int64_t>': 'toInt64Optional',
        'c10::optional<bool>': 'toBoolOptional',
        'IntArrayRef': 'intlist',
        'int64_t': 'toInt64',
        'bool': 'toBool',
        'double': 'toDouble',
        'std::string': 'string',
    }

    unpack_with_default_methods = {
        'IntArrayRef': 'setDefaultIntlist',
        'Scalar': 'scalarWithDefault',
        'int64_t': 'toInt64WithDefault',
        'bool': 'setDefaultBool',
        'double': 'setDefaultDouble',
        'const Type &': 'scalartypeWithDefault',
        'const THPLayout &': 'layoutWithDefault',
        'const Device &': 'deviceWithDefault',
        'ScalarType': 'scalartypeWithDefault',
    }

    def emit_single_dispatch(declaration, out_idx, base_env):
        env = {}
        simple_return_type = declaration['return_type'].replace(' &', '')
        assert simple_return_type in SUPPORTED_RETURN_TYPES, \
            declaration['name'] + ' returns unsupported type: ' + simple_return_type

        body = []
        actuals = []
        formal_args = []
        arg_idx = 0

        def is_output(arg):
            return arg.get('output', False)

        inputs = [arg for arg in declaration['arguments'] if not is_output(arg)]
        outputs = [arg for arg in declaration['arguments'] if is_output(arg)]

        has_tensor_options = any(arg['simple_type'] == 'TensorOptions' for arg in declaration['arguments'])

        def get_type_args(args):
            return [arg for arg in args if arg['simple_type'] == 'Type']
        type_actual_args = get_type_args(declaration['arguments'])
        type_binding_args = get_type_args(declaration['python_binding_arguments'])
        assert len(type_actual_args + type_binding_args) <= 1
        if type_binding_args and len(outputs) == 0:
            # out(s) determines the dtype if it is present, so only use this if there are no outputs.
            type_args = type_binding_args
        else:
            type_args = type_actual_args

        if type_args and len(outputs) > 1:
            raise RuntimeError("Not supported: type dispatched parameter with multiple outputs")

        def unpack_variable(name, unpack_expr, typename):
            # optional<ArrayRef<T>> are special. The PythonArgParser returns an
            # optional<vector<T>>, which cannot be implictly converted to
            # optional<ArrayRef<T>>. One needs to unwrap the optional and rewrap.
            if typename == 'c10::optional<DimnameList>':
                result = """\
                    auto __{name} = {expr};
                    c10::optional<{typ}> {name} = __{name} ? c10::make_optional({typ}(__{name}.value())) : c10::nullopt;
                """.format(name=name, expr=unpack_expr, typ='DimnameList')
                return [line.strip() for line in result.split('\n')]

            return ['auto {} = {};'.format(name, unpack_expr)]

        def parse_arg(arg, arg_index, unpack_args=False):
            name = arg['name']
            typename = arg['type']
            if typename.startswith('IntArrayRef['):
                typename = 'IntArrayRef'
            if typename.startswith('LongTensor'):
                typename = 'Tensor'

            if arg.get('python_default_init'):
                assert typename in unpack_with_default_methods, \
                    '`{}` type is not supported in python_default_init'.format(typename)
                unpack_with_default = unpack_with_default_methods.get(typename)
                default_expr = arg.get('python_default_init')
                expr = 'r.{}({}, {})'.format(unpack_with_default, arg_index, default_expr)
            else:
                unpack = unpack_methods.get(typename, typename.lower())
                expr = 'r.{}({})'.format(unpack, arg_index)

            if unpack_args:
                body.extend(unpack_variable(name, expr, typename))
                expr = name

            dispatch_type = typename
            if dispatch_type == 'Tensor':
                dispatch_type = 'const Tensor &'
            elif dispatch_type == 'Tensor &':
                dispatch_type = 'Tensor'
            elif dispatch_type == 'const Device &':
                dispatch_type = 'c10::optional<int32_t>'
            formal = '{} {}'.format(dispatch_type, name)
            return expr, formal

        def append_actuals_formals(actual, formal):
            actuals.append(actual)
            formal_args.append(formal)

        # We always want to unpack when we have TensorOptions.
        unpack = has_tensor_options
        for arg in inputs:
            if arg['simple_type'] in ['Type', 'TensorOptions']:
                continue
            if has_self and arg['name'] == 'self':
                formal_args.append('Tensor & self')
                actuals.append('self')
                continue
            append_actuals_formals(*parse_arg(arg, arg_idx, unpack))
            arg_idx += 1

        if len(outputs) == 1:
            append_actuals_formals(*parse_arg(outputs[0], arg_idx))
        elif len(outputs) > 1:
            N = len(outputs)
            body.append('auto results = r.tensorlist_n<{}>({});'.format(N, arg_idx))
            for i, arg in enumerate(outputs):
                formal_args.append('Tensor & {}'.format(arg['name']))
                actuals.append('results[{}]'.format(i))

        layout = None
        parsed_type_args = None
        # type args go after the outputs to match the signature generation.
        arg_idx = arg_idx if out_idx is None else out_idx + 1
        for arg in type_args:
            parsed_type_args = parse_arg(arg, arg_idx, unpack)
            arg_idx += 1

        # check python_binding_arguments
        has_device_bind = False
        requires_grad = None
        python_binding_arguments = declaration.get('python_binding_arguments', [])
        if 'dtype' in (a['name'] for a in python_binding_arguments):
            if not has_tensor_options:
                arg_idx += 1

        if 'layout' in (a['name'] for a in python_binding_arguments):
            layout_idx, device_idx, pin_memory_idx, requires_grad_idx = (arg_idx, arg_idx + 1, arg_idx + 2, arg_idx + 3)
        else:
            device_idx, pin_memory_idx, requires_grad_idx = (arg_idx, arg_idx + 1, arg_idx + 2)

        device = None
        for arg in python_binding_arguments:
            if arg['name'] == 'dtype' and arg['simple_type'] == 'Type':
                pass  # already handled by type_dispatched_args
            elif arg['name'] == 'layout' and arg['simple_type'] == 'Layout':
                # out(s) determines the type and layout if it is present, so only use this if there are no outputs.
                if len(outputs) == 0:
                    layout = parse_arg(arg, layout_idx)[0]
            elif arg['name'] == 'device' and arg['simple_type'] == 'Device':
                if len(outputs) == 0:
                    assert parsed_type_args
                    assert layout
                    device, device_type = parse_arg(arg, device_idx, True)

                    if not has_tensor_options:
                        # add type, device formals and corresponding actuals.
                        # The type actual is the ATen type mapped from (ScalarType, Layout, Device)
                        # The device actual is the corresponding AutoGPU index for the Device.
                        formal_args.append(parsed_type_args[1])
                        formal_args.append(device_type)
                        actuals.append("torch::getVariableType({}, {}, {})".format(parsed_type_args[0], layout, device))
                        actuals.append('{}.index()'.format(device))

                    has_device_bind = True
            elif arg['name'] == 'requires_grad' and arg['simple_type'] == 'bool':
                requires_grad = parse_arg(arg, requires_grad_idx)[0]
            elif arg['name'] == 'pin_memory' and arg['simple_type'] == 'bool':
                pin_memory = parse_arg(arg, pin_memory_idx)[0]
            else:
                raise RuntimeError(("found {} in python_binding_arguments but only "
                                    "\"bool pin_memory\", \"bool requires_grad\", \"ScalarType dtype\", \"Layout layout\", "
                                    "\"Device device\" are supported".format(arg)))

        dtype = parsed_type_args[0] if parsed_type_args else None
        if has_tensor_options and all([dtype, device, layout, requires_grad]):
            body.append(TENSOR_OPTIONS.substitute({
                'dtype': dtype,
                'layout': layout,
                'device': device,
                'requires_grad': requires_grad,
                'pin_memory': pin_memory,
            }))
            formal_args.append('const TensorOptions & options')
            actuals.append('options')

        env['unpack_args'] = []
        env['formal_args'] = formal_args
        env['actuals'] = actuals

        if has_tensor_options:
            env['initialize_cuda'] = 'maybe_initialize_cuda(options);'
        else:
            env['initialize_cuda'] = ''

        if 'call_args' in declaration:
            env['dispatch_args'] = declaration['call_args']
        else:
            env['dispatch_args'] = [arg['name'] for arg in declaration['arguments']]

        if 'Tensor' in declaration['method_of']:
            env['dispatch_args'] = [arg for arg in env['dispatch_args'] if arg != 'self']
            env['dispatch_call'] = 'self.{}'.format(declaration['name'])
        elif 'namespace' in declaration['method_of']:
            namespace = 'torch' if (has_tensor_options or declaration['name'].endswith('_like')) else 'at'
            env['dispatch_call'] = '{}::{}'.format(namespace, declaration['name'])
        else:
            raise RuntimeError('could not dispatch, neither namespace function nor Tensor method')

        env['AutoNoGIL'] = 'AutoNoGIL no_gil;' if not declaration['with_gil'] else ''

        # Use the simple_return_type (Tensor) rather than the fancy return type
        # (Tensor &).  This is important because the dispatch functions take
        # mutable arguments *by value*, not by reference.  If you then return
        # a a reference to such an argument, you will now have a pointer to a
        # dangling stack entry.  Not good.
        #
        # You want:
        #
        #   Tensor dispatch_selu_(Tensor self) { return at::selu_(self); }
        #
        # *not*
        #
        #   Tensor& dispatch_selu_(Tensor self) { return at::selu_(self); }
        #
        # (NB: We can't make dispatch_selu_ take Tensor&, because the enclosing
        # codegen looks like dispatch_selu_(wrap(tensor)), and you can't take a
        # mutable reference to temporary.  Maybe we could assign it to a
        # variable itself.)
        env['simple_return_type'] = simple_return_type

        env = nested_dict(env, nested_dict(base_env, declaration))
        call_dispatch = PY_VARIABLE_CALL_DISPATCH.substitute(env)
        if requires_grad and not has_tensor_options:
            call_dispatch = PY_VARIABLE_SET_REQUIRES_GRAD.substitute(env, call_dispatch=call_dispatch,
                                                                     requires_grad=requires_grad)
        if simple_return_type == 'void':
            body.append('{call_dispatch};'.format(call_dispatch=call_dispatch))
            body.append('Py_RETURN_NONE;')
        else:
            body.append(PY_VARIABLE_WRAP.substitute(env, call_dispatch=call_dispatch))
        py_method_dispatch.append(PY_VARIABLE_DISPATCH.substitute(env))
        return body

    def emit_dispatch(i, dictionary, base_env):
        if 'out' in dictionary:
            out_idx = len([arg for arg in dictionary['out']['arguments']
                           if not arg.get('output', False)])
            env = {}
            env['call_dispatch_out'] = emit_single_dispatch(dictionary['out'], out_idx, base_env)
            env['call_dispatch'] = emit_single_dispatch(dictionary['base'], out_idx, base_env)

            has_dtype_bind = 'dtype' in [d['name'] for d in dictionary['out'].get('python_binding_arguments', [])]
            if has_dtype_bind:
                body = PY_VARIABLE_OUT_CHECK_TYPE.substitute(env, out_idx=out_idx, type_idx=out_idx + 1,
                                                             layout_idx=out_idx + 2, device_idx=out_idx + 3).split('\n')
            else:
                body = PY_VARIABLE_OUT.substitute(env, out_idx=out_idx).split('\n')
        else:
            body = emit_single_dispatch(dictionary['base'], None, base_env)

        cond = 'if' if i == 0 else '} else if'
        return PY_VARIABLE_CASE.substitute(i=i, cond=cond, call_dispatch=body)

    def get_python_binding_arguments(declaration):
        python_binding_arguments = []
        has_tensor_input_arg = False
        has_type_input_arg = False
        has_options_arg = False
        for arg in declaration['arguments']:
            if arg.get('output', False):
                continue
            typename = arg['simple_type']
            if typename in ['Tensor', 'TensorList']:
                has_tensor_input_arg = True
            if arg['simple_type'] == 'Type':
                has_type_input_arg = True
            elif arg['simple_type'] == 'TensorOptions':
                has_options_arg = True
            if arg['name'] == 'requires_grad':
                raise ValueError("argument named requires_grad not supported")

        has_tensor_return = False
        for ret in declaration['returns']:
            if ret['dynamic_type'] in ['Tensor', 'TensorList']:
                # this probably won't work if one of the returns is not a tensor, but it will
                # produce a compile-time error that is obvious
                has_tensor_return = True

        is_like_function = name.endswith('_like')
        is_like_function_with_options = is_like_function and has_options_arg
        is_factory_function = has_tensor_return and not has_tensor_input_arg
        is_factory_or_like_function = has_tensor_return and (not has_tensor_input_arg or is_like_function)

        if (is_factory_function and not has_type_input_arg) or has_options_arg:
            default_type = get_type_default(declaration)
            py_default_dtype = 'self.scalar_type()' if is_like_function_with_options else None
            dtype_arg = {
                'default': default_type,
                'dynamic_type': 'Type',
                'kwarg_only': True,
                'name': 'dtype',
                'type': 'const Type &',
                'simple_type': 'Type',
                'python_default_init': py_default_dtype,
            }
            python_binding_arguments.append(dtype_arg)
        if is_factory_function or is_like_function_with_options:
            py_default_layout = '*torch::getLayout(self.type().backend())' if is_like_function_with_options else None
            layout_arg = {
                'default': 'torch.strided',
                'dynamic_type': 'Layout',
                'kwarg_only': True,
                'name': 'layout',
                'type': 'const THPLayout &',
                'simple_type': 'Layout',
                'python_default_init': py_default_layout,
            }
            python_binding_arguments.append(layout_arg)
            py_default_device = 'self.device()' if is_like_function_with_options else None
            device_arg = {
                'default': 'None',
                'default_init': 'None',
                'dynamic_type': 'Device',
                'kwarg_only': True,
                'name': 'device',
                'type': 'const Device &',
                'simple_type': 'Device',
                'python_default_init': py_default_device
            }
            python_binding_arguments.append(device_arg)
            pin_memory_arg = {
                'default': False,
                'dynamic_type': 'bool',
                'kwarg_only': True,
                'name': 'pin_memory',
                'type': 'bool',
                'simple_type': 'bool',
            }
            python_binding_arguments.append(pin_memory_arg)
        if is_factory_or_like_function:
            requires_grad_arg = {
                'default': False,
                'dynamic_type': 'bool',
                'kwarg_only': True,
                'name': 'requires_grad',
                'type': 'bool',
                'simple_type': 'bool',
            }
            python_binding_arguments.append(requires_grad_arg)

        return python_binding_arguments

    def emit_namedtuple_return_type_def(declaration, next_index):
        returns = declaration['returns']
        if len(returns) <= 1 or all(['field_name' not in x for x in returns]):
            declaration['namedtuple_return_type'] = ''
            return '', next_index
        declaration['namedtuple_type_index'] = next_index
        declaration['namedtuple_fields'] = ''
        for x in returns:
            # See Note [field_name versus name]
            if 'field_name' not in x:
                # When building on Windows, `PyStructSequence_UnnamedField` could not be
                # resolved by the linker for some reason, which cause error in building:
                #
                # python_nn_functions.cpp.obj : error LNK2001: unresolved external symbol
                # PyStructSequence_UnnamedField
                #
                # Thus, at this point in time, we do not support unnamed
                # fields in namedtuple; you must either name all fields,
                # or none of them.
                raise ValueError("Unnamed field is not supported by codegen")
            else:
                declaration['namedtuple_fields'] += '{"' + x['field_name'] + '", ""}, '
        declaration['namedtuple_size'] = len(returns)
        declaration['namedtuple_return_type'] = '&type{}, '.format(next_index)
        return PY_RETURN_NAMEDTUPLE_DEF.substitute(declaration), next_index + 1

    def process_function(name, declarations):
        for declaration in declarations:
            declaration['python_binding_arguments'] = get_python_binding_arguments(declaration)

        env = {
            'name': name,
            'dispatch_name': 'dispatch_{}'.format(name),
            'pycname': 'THPVariable_{}'.format(name),
            'signatures': [],
            'max_args': max(len(o['arguments']) + len(o['python_binding_arguments']) for o in declarations),
            'unpack_self': [],
            'dispatch': [],
            'declare_namedtuple_return_types': '',
        }

        if has_self:
            env['unpack_self'] = [UNPACK_SELF]

        # generate namedtuple type declare
        next_index = 0
        for declaration in declarations:
            typedef, next_index = emit_namedtuple_return_type_def(declaration, next_index)
            env['declare_namedtuple_return_types'] += typedef

        # emit dispatch
        grouped = group_declarations(declarations)
        for i, dictionary in enumerate(grouped):
            signature = dictionary['signature']
            if has_self:
                signature = signature.replace('Tensor self, ', '')
                signature = signature.replace('Tensor self', '')
            if not has_self:
                # Use 'input' instead of 'self' for NN functions
                signature = signature.replace('Tensor self', 'Tensor input')
            if dictionary['base'].get('deprecated', False):
                signature += '|deprecated'
            env['signatures'].append('"{}",'.format(signature))
            env['dispatch'].append(emit_dispatch(i, dictionary, env))

        env['dispatch'].append('}')

        env['traceable'] = 'true' if all(should_trace(d) for d in declarations) else 'false'

        if len(declarations) == 1 and len(declarations[0]['args']) == 1 and has_self:
            tmpl = PY_VARIABLE_METHOD_NOARGS
            env['actuals'] = ['self']
            env['flags'] = 'METH_NOARGS'
            env['namedtuple_return_type'] = declarations[0]['namedtuple_return_type']
        else:
            tmpl = PY_VARIABLE_METHOD_VARARGS
            env['flags'] = 'METH_VARARGS | METH_KEYWORDS'

        if not is_module and not has_self:
            env['flags'] += ' | METH_STATIC'

        py_methods.append(tmpl.substitute(env))
        py_method_defs.append(PY_VARIABLE_METHOD_DEF.substitute(env))

    for name in sorted(python_functions.keys()):
        process_function(name, python_functions[name])

    return {
        'py_methods': py_methods,
        'py_method_defs': py_method_defs,
        'py_method_dispatch': py_method_dispatch,
    }


def group_declarations(declarations):
    """Returns a list of dictionaries containing the optional keys:

       "base": the regular ATen declaration (e.g. conv2d)
       "out": the out variant (e.g. conv2d_out)
       "signature": the signature used for Python argument parsing
    """
    grouped = defaultdict(dict)

    # first group by signature ignoring out arguments
    for declaration in declarations:
        signature = get_python_signature(declaration, False)
        v = grouped[signature]
        if declaration['name'].endswith('_out'):
            v['out'] = declaration
            # prefer the signature with optional out=... arguments
            v['signature'] = get_python_signature(declaration, True)
        else:
            v['base'] = declaration
            if 'signature' not in v:
                v['signature'] = signature

    result = []
    for _, dictionary in sorted(grouped.items()):
        if 'base' not in dictionary:
            raise RuntimeError("'base' not in dictionary", dictionary)
        result.append(dictionary)
    return sort_declarations(result)


# This function declares a partial order on declarations, and sorts them according
# to its linear extension. This is necessary, because there's some ambiguity in the
# choice of overload, and we want a different order.
#
# See Note[Order of overloads matters]
def sort_declarations(grouped_decls):

    # TODO: This is a hack!
    #
    # For some reason, when you specify a Scalar argument in a native
    # function, you get a Declarations.yaml entry that looks like this:
    #
    #   - default: 1
    #     dynamic_type: Scalar
    #     is_nullable: false
    #     kwarg_only: true
    #     name: alpha
    #     type: Scalar
    #
    # This is contrast to when there is a 'real' argument in TH
    # Declarations.cwrap; this gets (correctly?) translated into
    # dynamic_type: real, and type: Scalar.  I would like to fix this
    # at the source but I have never understood what dynamic_type is
    # supposed to be.
    def normalized_dynamic_type(arg):
        if arg['dynamic_type'] == 'real':
            return 'Scalar'
        return arg['dynamic_type']

    def is_coord_smaller(arg1, arg2):
        return normalized_dynamic_type(arg1) == 'Scalar' and arg2['dynamic_type'] == 'Tensor'

    def is_smaller(d1, d2):
        """Returns True if d1 < d2 in the partial order."""
        args1, args2 = d1['base']['arguments'], d2['base']['arguments']
        if len(args1) != len(args2):
            return False
        any_smaller = any(is_coord_smaller(arg1, arg2) for arg1, arg2 in zip(args1, args2))
        all_smaller_or_equal = all(normalized_dynamic_type(arg1) == normalized_dynamic_type(arg2) or
                                   is_coord_smaller(arg1, arg2)
                                   for arg1, arg2 in zip(args1, args2))
        return any_smaller and all_smaller_or_equal

    # Construct the relation graph
    larger_than = defaultdict(set)
    for i1, decl1 in enumerate(grouped_decls):
        for i2, decl2 in enumerate(grouped_decls):
            if is_smaller(decl1, decl2):
                larger_than[i1].add(i2)

    if not larger_than:
        return grouped_decls

    # Use a topological sort to sort decls according to the partial order.
    sorted_deps = [(i, decl) for i, decl in enumerate(grouped_decls)
                   if i not in larger_than]
    for i, decl in sorted_deps:
        for i2 in sorted(larger_than.keys()):
            larger = larger_than[i2]
            larger.discard(i)
            if not larger:
                del larger_than[i2]
                sorted_deps.append((i2, grouped_decls[i2]))

    return [decl for i, decl in sorted_deps]


def get_python_signature(declaration, include_out):
    # Compute the Python function signature for argument parsing,
    # as specified in torch/csrc/utils/python_arg_parser.h.  WARNING:
    # this is NOT the same type signature as specified by PEP 484
    # as understood by mypy; our format was independently developed
    # and has some quirks to make it more suitable specifically
    # for error parsing.
    #
    # For a translation to mypy-valid type signatures, see
    # tools/gen_pyi.py.  If you change any logic here, please
    # check that file too.
    py_formal_args = []
    output_args = []
    type_args = []
    positional = True

    def get_py_formal_arg(arg):
        typename = arg['simple_type']
        typename = typename if typename != 'Type' else 'ScalarType'

        # TODO: remove this and make optional types in simple_type to be consistent across
        # tensor and other types after make Tensor? be optional instead of undefined
        if arg.get('is_nullable') and '?' not in typename:
            typename = '{}?'.format(typename)

        if arg.get('size') is not None:
            typename = '{}[{}]'.format(typename, arg['size'])
        param = typename + ' ' + arg['name']
        default = None
        if arg.get('default') is not None:
            default = arg['default']
            if default == 'nullptr' or default == 'nullopt' or default == '{}':
                default = 'None'
        if default is not None:
            param += '=' + str(default)
        return param

    for arg in declaration['arguments']:
        if arg.get('output', False):
            output_args.append(arg)
            continue
        if arg['simple_type'] == 'Type':
            type_args.append(arg)
            continue
        # Skip `TensorOptions` in Python, as it is only used on the C++ side.
        if arg['simple_type'] == 'TensorOptions':
            continue
        if arg.get('kwarg_only', False) and positional:
            py_formal_args.append('*')
            positional = False
        param = get_py_formal_arg(arg)
        py_formal_args.append(param)

    # add output arguments
    name = declaration['name']
    if name.endswith('_out'):
        name = name[:-4]

    if len(output_args) > 0 and include_out:
        assert declaration['name'].endswith('_out')
        if positional:
            py_formal_args.append('*')
            positional = False
        typenames = [arg['simple_type'] for arg in output_args]
        if len(typenames) > 1:
            typename = 'TensorList[{}]'.format(len(typenames))
        else:
            typename = typenames[0]
        if len(output_args) == 1:
            # The nn module bindings are often not exposed to the user directly
            # but via torch.nn modules and functionals.
            py_formal_args.append(typename + ' ' + output_args[0]['name'] + '=None')
        else:
            # NB: For more than 1 output args the type name is a TensorList
            # and as such we don't (yet) need to consider the naming.
            py_formal_args.append(typename + ' out=None')

    # we could put this in the loop above but we want to ensure both type dispatched args
    # and python binding arguments are after the out argument; this matches the case
    # where there is a python binding argument dtype, which is necessary to match
    # the function signatures between the out and non-out variant.
    assert len(type_args) <= 1
    for arg in type_args:
        if positional:  # assume type_args should be kwarg_only.
            py_formal_args.append('*')
            positional = False
        py_formal_args.append(get_py_formal_arg(arg))

    if len(declaration['python_binding_arguments']) > 0:
        for arg in declaration['python_binding_arguments']:
            if arg.get('kwarg_only', False) and positional:
                py_formal_args.append('*')
                positional = False
            py_formal_args.append(get_py_formal_arg(arg))

    # Python function signature.
    # This is the string that we give to FunctionParameter, which is
    # then parsed into the actual structure which we do parsing
    # with.
    return PYTHON_FUNCTION_SIGNATURE.substitute(name=name, py_formal_args=py_formal_args)<|MERGE_RESOLUTION|>--- conflicted
+++ resolved
@@ -150,12 +150,8 @@
     'std::tuple<Tensor,Tensor,Tensor,int64_t>',
     'std::tuple<Tensor,Tensor,double,int64_t>',
     'std::vector<Tensor>',
-<<<<<<< HEAD
-    'Scalar', 'bool', 'int64_t', 'void*', 'void', 'double',
-=======
     'Scalar', 'bool', 'int64_t', 'void*', 'void',
-    'QScheme',
->>>>>>> a85305fd
+    'QScheme', 'double',
 }
 
 TENSOR_OPTIONS = CodeTemplate("""\
