--- conflicted
+++ resolved
@@ -136,11 +136,7 @@
 # The following list contains functions that we don't enforce the invariant on.
 DONT_ENFORCE_SAME_TENSOR_IMPL_OR_STORAGE = {
     # These functions are expected to change impl or storage of input tensors
-<<<<<<< HEAD
-    '_th_set_', '_cudnn_rnn_flatten_weight', 'qtensor_set_storage_',
-=======
     'set_', '_cudnn_rnn_flatten_weight',
->>>>>>> ff6cda0d
 }
 # END CHECKS FOR [ Invariant: TensorImpl and Storage Pointer Equality ]
 
