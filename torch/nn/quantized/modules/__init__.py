<<<<<<< HEAD
from .linear import Linear, Quantize, DeQuantize
from .activation import ReLU

__all__ = [
    'Linear', 'Quantize', 'DeQuantize', 'ReLU'
]
=======
from .linear import Linear  # noqa: F401

__all__ = ['Linear']
>>>>>>> 710833b6
<|MERGE_RESOLUTION|>--- conflicted
+++ resolved
@@ -1,12 +1,6 @@
-<<<<<<< HEAD
-from .linear import Linear, Quantize, DeQuantize
-from .activation import ReLU
+from .linear import Linear, Quantize, DeQuantize  # noqa: F401
+from .activation import ReLU  # noqa: F401
 
 __all__ = [
     'Linear', 'Quantize', 'DeQuantize', 'ReLU'
-]
-=======
-from .linear import Linear  # noqa: F401
-
-__all__ = ['Linear']
->>>>>>> 710833b6
+]