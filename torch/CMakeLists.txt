# This file used to build libtorch.so.
# Now it only builds the Torch python bindings.

if (NOT CAFFE2_CMAKE_BUILDING_WITH_MAIN_REPO)
  cmake_minimum_required(VERSION 3.5 FATAL_ERROR)
  project(torch CXX C)
  find_package(torch REQUIRED)
  option(USE_CUDA "Use CUDA" ON)
  set(CMAKE_EXPORT_COMPILE_COMMANDS ON)
endif()

if (NOT BUILD_PYTHON)
  return()
endif()

if (USE_TBB)
include_directories(${TBB_ROOT_DIR}/include)
endif()

set(TORCH_SRC_DIR "${CMAKE_CURRENT_SOURCE_DIR}")
set(TORCH_ROOT "${TORCH_SRC_DIR}/..")

if(NOT TORCH_INSTALL_LIB_DIR)
  set(TORCH_INSTALL_LIB_DIR lib)
endif()

if (MSVC)
    set(LIBSHM_SUBDIR libshm_windows)
else()
    set(LIBSHM_SUBDIR libshm)
endif()

set(LIBSHM_SRCDIR ${TORCH_SRC_DIR}/lib/${LIBSHM_SUBDIR})
add_subdirectory(${LIBSHM_SRCDIR})


# Generate files
set(TOOLS_PATH "${TORCH_ROOT}/tools")


set(TORCH_PYTHON_SRCS
    ${GENERATED_THNN_CXX}
    ${GENERATED_CXX_PYTHON}
    ${TORCH_SRC_DIR}/csrc/CudaIPCTypes.cpp
    ${TORCH_SRC_DIR}/csrc/DataLoader.cpp
    ${TORCH_SRC_DIR}/csrc/Device.cpp
    ${TORCH_SRC_DIR}/csrc/Dtype.cpp
    ${TORCH_SRC_DIR}/csrc/DynamicTypes.cpp
    ${TORCH_SRC_DIR}/csrc/Exceptions.cpp
    ${TORCH_SRC_DIR}/csrc/TypeInfo.cpp
    ${TORCH_SRC_DIR}/csrc/Generator.cpp
    ${TORCH_SRC_DIR}/csrc/Layout.cpp
    ${TORCH_SRC_DIR}/csrc/MemoryFormat.cpp
<<<<<<< HEAD
    ${TORCH_SRC_DIR}/csrc/QScheme.cpp
=======
    ${TORCH_SRC_DIR}/csrc/python_dimname.cpp
>>>>>>> 07fea3f5
    ${TORCH_SRC_DIR}/csrc/Module.cpp
    ${TORCH_SRC_DIR}/csrc/PtrWrapper.cpp
    ${TORCH_SRC_DIR}/csrc/Size.cpp
    ${TORCH_SRC_DIR}/csrc/Storage.cpp
    ${TORCH_SRC_DIR}/csrc/api/src/python/init.cpp
    ${TORCH_SRC_DIR}/csrc/autograd/functions/init.cpp
    ${TORCH_SRC_DIR}/csrc/autograd/init.cpp
    ${TORCH_SRC_DIR}/csrc/autograd/python_anomaly_mode.cpp
    ${TORCH_SRC_DIR}/csrc/autograd/python_cpp_function.cpp
    ${TORCH_SRC_DIR}/csrc/autograd/python_engine.cpp
    ${TORCH_SRC_DIR}/csrc/autograd/python_function.cpp
    ${TORCH_SRC_DIR}/csrc/autograd/python_hook.cpp
    ${TORCH_SRC_DIR}/csrc/autograd/python_legacy_variable.cpp
    ${TORCH_SRC_DIR}/csrc/autograd/python_variable.cpp
    ${TORCH_SRC_DIR}/csrc/autograd/python_variable_indexing.cpp
    ${TORCH_SRC_DIR}/csrc/byte_order.cpp
    ${TORCH_SRC_DIR}/csrc/jit/init.cpp
    ${TORCH_SRC_DIR}/csrc/jit/passes/onnx.cpp
    ${TORCH_SRC_DIR}/csrc/jit/passes/onnx/fixup_onnx_loop.cpp
    ${TORCH_SRC_DIR}/csrc/jit/passes/onnx/prepare_division_for_onnx.cpp
    ${TORCH_SRC_DIR}/csrc/jit/passes/onnx/peephole.cpp
    ${TORCH_SRC_DIR}/csrc/jit/passes/onnx/constant_fold.cpp
    ${TORCH_SRC_DIR}/csrc/jit/python_arg_flatten.cpp
    ${TORCH_SRC_DIR}/csrc/jit/python_interpreter.cpp
    ${TORCH_SRC_DIR}/csrc/jit/python_ir.cpp
    ${TORCH_SRC_DIR}/csrc/jit/python_tracer.cpp
    ${TORCH_SRC_DIR}/csrc/jit/script/init.cpp
    ${TORCH_SRC_DIR}/csrc/jit/script/python_sugared_value.cpp
    ${TORCH_SRC_DIR}/csrc/jit/script/python_tree_views.cpp
    ${TORCH_SRC_DIR}/csrc/multiprocessing/init.cpp
    ${TORCH_SRC_DIR}/csrc/onnx/init.cpp
    ${TORCH_SRC_DIR}/csrc/serialization.cpp
    ${TORCH_SRC_DIR}/csrc/tensor/python_tensor.cpp
    ${TORCH_SRC_DIR}/csrc/utils.cpp
    ${TORCH_SRC_DIR}/csrc/utils/cuda_lazy_init.cpp
    ${TORCH_SRC_DIR}/csrc/utils/invalid_arguments.cpp
    ${TORCH_SRC_DIR}/csrc/utils/object_ptr.cpp
    ${TORCH_SRC_DIR}/csrc/utils/python_arg_parser.cpp
    ${TORCH_SRC_DIR}/csrc/utils/structseq.cpp
    ${TORCH_SRC_DIR}/csrc/utils/tensor_apply.cpp
    ${TORCH_SRC_DIR}/csrc/utils/tensor_dtypes.cpp
    ${TORCH_SRC_DIR}/csrc/utils/tensor_layouts.cpp
    ${TORCH_SRC_DIR}/csrc/utils/tensor_list.cpp
    ${TORCH_SRC_DIR}/csrc/utils/tensor_memoryformats.cpp
    ${TORCH_SRC_DIR}/csrc/utils/tensor_qschemes.cpp
    ${TORCH_SRC_DIR}/csrc/utils/tensor_new.cpp
    ${TORCH_SRC_DIR}/csrc/utils/tensor_numpy.cpp
    ${TORCH_SRC_DIR}/csrc/utils/tensor_types.cpp
    ${TORCH_SRC_DIR}/csrc/utils/tuple_parser.cpp
    )

set(TORCH_PYTHON_INCLUDE_DIRECTORIES
    ${PYTHON_INCLUDE_DIR}

    ${TORCH_ROOT}
    ${TORCH_ROOT}/aten/src
    ${TORCH_ROOT}/aten/src/TH

    ${CMAKE_BINARY_DIR}
    ${CMAKE_BINARY_DIR}/aten/src
    ${CMAKE_BINARY_DIR}/caffe2/aten/src
    ${CMAKE_BINARY_DIR}/third_party
    ${CMAKE_BINARY_DIR}/third_party/onnx

    ${TORCH_ROOT}/third_party/build/nccl/include
    ${TORCH_ROOT}/third_party/gloo
    ${TORCH_ROOT}/third_party/onnx
    ${TORCH_ROOT}/third_party/pybind11/include

    ${TORCH_SRC_DIR}/csrc
    ${TORCH_SRC_DIR}/csrc/api/include
    ${TORCH_SRC_DIR}/lib
    )


list(APPEND TORCH_PYTHON_INCLUDE_DIRECTORIES ${LIBSHM_SRCDIR})

set(TORCH_PYTHON_LINK_LIBRARIES
    torch_library
    shm)

set(TORCH_PYTHON_COMPILE_DEFINITIONS)

set(TORCH_PYTHON_COMPILE_OPTIONS)

set(TORCH_PYTHON_LINK_FLAGS "")

if (MSVC)
    string(APPEND TORCH_PYTHON_LINK_FLAGS " /NODEFAULTLIB:LIBCMT.LIB")
    list(APPEND TORCH_PYTHON_LINK_LIBRARIES ${PYTHON_LIBRARIES})
    if (NOT ${CMAKE_BUILD_TYPE} MATCHES "Release")
      string(APPEND TORCH_PYTHON_LINK_FLAGS " /DEBUG:FULL")
    endif()
elseif (APPLE)
    string(APPEND TORCH_PYTHON_LINK_FLAGS " -undefined dynamic_lookup")
else()
    list(APPEND TORCH_PYTHON_COMPILE_OPTIONS
      -fno-strict-aliasing
      -Wno-write-strings
      -Wno-strict-aliasing)
endif()

if (USE_CUDA)
    list(APPEND TORCH_PYTHON_SRCS
      ${TORCH_SRC_DIR}/csrc/cuda/Module.cpp
      ${TORCH_SRC_DIR}/csrc/cuda/Storage.cpp
      ${TORCH_SRC_DIR}/csrc/cuda/Stream.cpp
      ${TORCH_SRC_DIR}/csrc/cuda/Event.cpp
      ${TORCH_SRC_DIR}/csrc/cuda/utils.cpp
      ${TORCH_SRC_DIR}/csrc/cuda/python_comm.cpp
      ${TORCH_SRC_DIR}/csrc/cuda/serialization.cpp
      ${GENERATED_THNN_CXX_CUDA}
      )
    list(APPEND TORCH_PYTHON_COMPILE_DEFINITIONS USE_CUDA)

    if(MSVC)
      list(APPEND TORCH_PYTHON_LINK_LIBRARIES ${NVTOOLEXT_HOME}/lib/x64/nvToolsExt64_1.lib)
      list(APPEND TORCH_PYTHON_INCLUDE_DIRECTORIES "${NVTOOLEXT_HOME}/include")
    elseif(APPLE)
      list(APPEND TORCH_PYTHON_LINK_LIBRARIES ${CUDA_TOOLKIT_ROOT_DIR}/lib/libnvToolsExt.dylib)
    else()
      find_library(LIBNVTOOLSEXT libnvToolsExt.so PATHS ${CUDA_TOOLKIT_ROOT_DIR}/lib64/)
      list(APPEND TORCH_PYTHON_LINK_LIBRARIES ${LIBNVTOOLSEXT})
    endif()

endif()

if (USE_CUDNN)
    list(APPEND TORCH_PYTHON_COMPILE_DEFINITIONS USE_CUDNN)

    # NOTE: these are at the front, in case there's another cuDNN in
    # CUDA path.
    # Basically, this is the case where $CUDA_HOME/lib64 has an old or
    # incompatible libcudnn.so, which we can inadvertently link to if
    # we're not careful.
    list(INSERT 0 TORCH_PYTHON_LINK_LIBRARIES ${CUDNN_LIBRARY})
    list(INSERT 0 TORCH_PYTHON_INCLUDE_DIRECTORIES ${CUDNN_INCLUDE_DIR})
endif()

if (USE_MIOPEN)
    list(APPEND TORCH_PYTHON_COMPILE_DEFINITIONS USE_MIOPEN)
    list(APPEND TORCH_PYTHON_INCLUDE_DIRECTORIES ${MIOPEN_INCLUDE_DIR})
    list(APPEND TORCH_PYTHON_LINK_LIBRARIES ${MIOPEN_LIBRARY})
endif()

if (USE_NUMPY)
    list(APPEND TORCH_PYTHON_COMPILE_DEFINITIONS USE_NUMPY)
endif()

if (USE_ROCM)
    list(APPEND TORCH_PYTHON_SRCS
      ${TORCH_SRC_DIR}/csrc/cuda/Module.cpp
      ${TORCH_SRC_DIR}/csrc/cuda/Storage.cpp
      ${TORCH_SRC_DIR}/csrc/cuda/Stream.cpp
      ${TORCH_SRC_DIR}/csrc/cuda/Event.cpp
      ${TORCH_SRC_DIR}/csrc/cuda/utils.cpp
      ${TORCH_SRC_DIR}/csrc/cuda/python_comm.cpp
      ${TORCH_SRC_DIR}/csrc/cuda/serialization.cpp
      ${GENERATED_THNN_CXX_CUDA}
      )

    list(APPEND TORCH_PYTHON_COMPILE_DEFINITIONS
      USE_ROCM
      __HIP_PLATFORM_HCC__
      )
endif()

if (USE_DISTRIBUTED)
    list(APPEND TORCH_PYTHON_SRCS ${TORCH_SRC_DIR}/csrc/distributed/Module.cpp)
    list(APPEND TORCH_PYTHON_INCLUDE_DIRECTORIES ${TORCH_SRC_DIR}/lib/THD)
    list(APPEND TORCH_PYTHON_LINK_LIBRARIES THD)
    list(APPEND TORCH_PYTHON_COMPILE_DEFINITIONS USE_DISTRIBUTED)
    if (NOT MSVC AND NOT APPLE)
      list(APPEND TORCH_PYTHON_SRCS
        ${TORCH_SRC_DIR}/csrc/distributed/c10d/comm.cpp
        ${TORCH_SRC_DIR}/csrc/distributed/c10d/init.cpp
        ${TORCH_SRC_DIR}/csrc/distributed/c10d/reducer.cpp
        )
      list(APPEND TORCH_PYTHON_LINK_LIBRARIES c10d)
      list(APPEND TORCH_PYTHON_COMPILE_DEFINITIONS USE_C10D)
      if (USE_CUDA OR USE_ROCM)
        list(APPEND TORCH_PYTHON_SRCS ${TORCH_SRC_DIR}/csrc/distributed/c10d/ddp.cpp)
      endif()
    endif()
endif()

if (USE_NCCL)
    list(APPEND TORCH_PYTHON_SRCS
      ${TORCH_SRC_DIR}/csrc/cuda/nccl.cpp
      ${TORCH_SRC_DIR}/csrc/cuda/python_nccl.cpp)
    list(APPEND TORCH_PYTHON_COMPILE_DEFINITIONS USE_NCCL)
    list(APPEND TORCH_PYTHON_LINK_LIBRARIES __caffe2_nccl)
    if (USE_SYSTEM_NCCL)
    endif()
endif()

add_custom_target(torch_python_stubs DEPENDS "${TORCH_SRC_DIR}/__init__.pyi")
# For Declarations.yaml dependency
add_dependencies(torch_python_stubs ATEN_CPU_FILES_GEN_TARGET)
add_custom_command(
    OUTPUT
    "${TORCH_SRC_DIR}/__init__.pyi"
    COMMAND
    "${PYTHON_EXECUTABLE}" -mtools.pyi.gen_pyi
      --declarations-path "${CMAKE_BINARY_DIR}/aten/src/ATen/Declarations.yaml"
    DEPENDS
    "${CMAKE_BINARY_DIR}/aten/src/ATen/Declarations.yaml"
    "${TORCH_SRC_DIR}/__init__.pyi.in"
    WORKING_DIRECTORY
    "${TORCH_ROOT}"
    )

add_library(torch_python SHARED ${TORCH_PYTHON_SRCS})

# Required workaround for generated sources
# See https://samthursfield.wordpress.com/2015/11/21/cmake-dependencies-between-targets-and-files-and-custom-commands/#custom-commands-in-different-directories
add_dependencies(torch_python generate-torch-sources)
set_source_files_properties(
    ${GENERATED_THNN_SOURCES}
    ${GENERATED_CXX_PYTHON}
    PROPERTIES GENERATED TRUE
    )

target_compile_definitions(torch_python PUBLIC _THP_CORE)

add_dependencies(torch_python torch_python_stubs)

target_link_libraries(torch_python ${TORCH_PYTHON_LINK_LIBRARIES})

target_compile_definitions(torch_python PRIVATE ${TORCH_PYTHON_COMPILE_DEFINITIONS})

target_compile_options(torch_python PRIVATE ${TORCH_PYTHON_COMPILE_OPTIONS})

target_include_directories(torch_python PUBLIC ${TORCH_PYTHON_INCLUDE_DIRECTORIES})


if (NOT TORCH_PYTHON_LINK_FLAGS STREQUAL "")
    set_target_properties(torch_python PROPERTIES LINK_FLAGS ${TORCH_PYTHON_LINK_FLAGS})
endif()

install(TARGETS torch_python DESTINATION "${TORCH_INSTALL_LIB_DIR}")<|MERGE_RESOLUTION|>--- conflicted
+++ resolved
@@ -51,11 +51,8 @@
     ${TORCH_SRC_DIR}/csrc/Generator.cpp
     ${TORCH_SRC_DIR}/csrc/Layout.cpp
     ${TORCH_SRC_DIR}/csrc/MemoryFormat.cpp
-<<<<<<< HEAD
+    ${TORCH_SRC_DIR}/csrc/python_dimname.cpp
     ${TORCH_SRC_DIR}/csrc/QScheme.cpp
-=======
-    ${TORCH_SRC_DIR}/csrc/python_dimname.cpp
->>>>>>> 07fea3f5
     ${TORCH_SRC_DIR}/csrc/Module.cpp
     ${TORCH_SRC_DIR}/csrc/PtrWrapper.cpp
     ${TORCH_SRC_DIR}/csrc/Size.cpp
