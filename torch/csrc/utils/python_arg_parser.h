--- conflicted
+++ resolved
@@ -77,11 +77,7 @@
 enum class ParameterType {
   TENSOR, SCALAR, INT64, DOUBLE, TENSOR_LIST, INT_LIST, GENERATOR,
   BOOL, STORAGE, PYOBJECT, SCALARTYPE, LAYOUT, MEMORY_FORMAT, DEVICE, STRING,
-<<<<<<< HEAD
-  QSCHEME
-=======
-  DIMNAME, DIMNAME_LIST,
->>>>>>> 07fea3f5
+  DIMNAME, DIMNAME_LIST, QSCHEME
 };
 
 struct FunctionParameter;
