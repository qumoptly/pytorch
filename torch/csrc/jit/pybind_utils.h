--- conflicted
+++ resolved
@@ -305,11 +305,7 @@
 }
 
 inline IValue createGenericList(py::handle obj, const TypePtr& elem_type) {
-<<<<<<< HEAD
   c10::impl::GenericList elems;
-=======
-  c10::List<IValue> elems;
->>>>>>> 2dc96430
   for (auto elem : obj) {
     elems.push_back(toIValue(elem, elem_type));
   }
