--- conflicted
+++ resolved
@@ -305,11 +305,7 @@
 }
 
 inline IValue createGenericList(py::handle obj, const TypePtr& elem_type) {
-<<<<<<< HEAD
-  c10::impl::GenericList elems = c10::impl::make_generic_list();
-=======
-  c10::List<IValue> elems;
->>>>>>> 30396f4b
+  c10::impl::GenericList elems;
   for (auto elem : obj) {
     elems.push_back(toIValue(elem, elem_type));
   }
@@ -320,11 +316,7 @@
     py::handle obj,
     const TypePtr& key_type,
     const TypePtr& value_type) {
-<<<<<<< HEAD
-  c10::impl::GenericDict elems = c10::impl::make_generic_dict(key_type, value_type);
-=======
-  c10::impl::GenericDict elems = c10::impl::GenericDict();
->>>>>>> 30396f4b
+  c10::impl::GenericDict elems(key_type, value_type);
   elems.reserve(py::len(obj));
   for (auto key : obj) {
     elems.insert(
