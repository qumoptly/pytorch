--- conflicted
+++ resolved
@@ -958,11 +958,7 @@
            } else {
              return [=](Stack& stack) {
                const size_t stack_size = stack.size();
-<<<<<<< HEAD
                c10::impl::GenericList vals;
-=======
-               c10::List<IValue> vals;
->>>>>>> 2dc96430
                vals.reserve(num_inputs);
                for (size_t i = stack_size - num_inputs; i < stack_size; ++i) {
                  vals.emplace_back(std::move(stack[i]));
