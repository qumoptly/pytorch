#include <aten/src/ATen/Context.h>
#include <torch/csrc/autograd/edge.h>
#include <torch/csrc/autograd/function.h>
#include <torch/csrc/autograd/generated/variable_factories.h>
#include <torch/csrc/autograd/profiler.h>
#include <torch/csrc/autograd/variable.h>
#include <torch/csrc/jit/custom_operator.h>
#include <torch/csrc/jit/fuser/interface.h>
#include <torch/csrc/jit/graph_executor.h>
#include <torch/csrc/jit/ir.h>
#include <torch/csrc/jit/operator.h>
#include <torch/csrc/jit/pickler.h>
#include <torch/csrc/jit/print_handler.h>
#include <torch/csrc/jit/profiling_record.h>
#include <torch/csrc/jit/script/compilation_unit.h>
#include <torch/csrc/jit/script/error_report.h>
#include <torch/csrc/jit/script/jit_exception.h>
#include <torch/csrc/jit/script/logging.h>

#include <ATen/ExpandUtils.h>
#include <ATen/Parallel.h>
#include <ATen/WrapDimUtils.h>
#include <ATen/core/Dict.h>
#include <ATen/core/ivalue.h>
#include <c10/core/thread_pool.h>
#include <c10/util/SmallVector.h>

#include <algorithm>
#include <bitset>
#include <cctype>
#include <cmath>
#include <exception>
#include <fstream>
#include <iostream>
#include <limits>
#include <memory>
#include <mutex>
#include <ostream>
#include <stdexcept>
#include <string>
#include <typeinfo>
#include <unordered_map>
#include <unordered_set>
#include <utility>
#include <vector>

namespace torch {
namespace jit {

namespace {

Operation noop(const Node* n) {
  return [](Stack& stack) { return 0; };
}

// using the rules from python_arg_parser FunctionParameter::check
// tensor cannot have grad set, tensor must be 0 dim,
// and if the dest is an int the source must be integral type
void checkImplicitTensorToNum(at::Tensor t, bool toInt) {
  if (autograd::as_variable_ref(t).requires_grad()) {
    throw std::runtime_error(
        "Cannot input a tensor that requires grad as a scalar argument");
  }
  if (t.sizes().size() != 0) {
    throw std::runtime_error(
        "Cannot input a tensor of dimension other than 0 as a scalar argument");
  }
  if (toInt && !isIntegralType(t.scalar_type())) {
    std::stringstream ss;
    ss << "Cannot input a tensor of type " << t.scalar_type()
       << " as an integral argument";
    throw std::runtime_error(ss.str());
  }
}

template <typename dtype> // int64_t, bool, double
Operation listConstruct(int64_t num_inputs) {
  return [=](Stack& stack) {
    auto inputs = peekSlice(stack, 0, num_inputs, num_inputs);
    std::vector<dtype> vals =
        fmap(inputs, [](const IValue& v) { return v.to<dtype>(); });
    drop(stack, num_inputs);
    push(stack, std::move(vals));
    return 0;
  };
}

static int64_t floordiv(int64_t a, int64_t b) {
  if (b == 0) {
    throw std::runtime_error("division by 0");
  }
  if ((a > 0) == (b > 0)) {
    // simple case, both have same sign
    return a / b;
  } else {
    // in python division rounds down, it doesnt not truncate like in c++
    auto r = lldiv(a, b);
    return (r.rem) ? r.quot - 1 : r.quot;
  }
}
void checkDoubleInRange(double a) {
  if (std::isnan(a) || std::isinf(a) ||
      a > double(std::numeric_limits<int64_t>::max()) ||
      a < double(std::numeric_limits<int64_t>::min())) {
    throw c10::Error(
        "Cannot convert float " + std::to_string(a) + " to integer", "");
    return;
  }
}
static int64_t floor(double a) {
  checkDoubleInRange(a);
  return std::floor(a);
}
static int64_t ceil(double a) {
  checkDoubleInRange(a);
  return std::ceil(a);
}

static int64_t gcd(int64_t a, int64_t b) {
  while (b != 0) {
    int64_t r = a % b;
    a = b;
    b = r;
  }
  // in python gcd returns non-negative values
  return std::abs(a);
}

int64_t partProduct(int n, int m) {
  if (m <= (n + 1))
    return (int64_t)n;
  if (m == (n + 2))
    return (int64_t)n * m;
  int k = (n + m) / 2;
  if ((k & 1) != 1)
    k = k - 1;
  return partProduct(n, k) * partProduct(k + 2, m);
}

void loop(int n, int64_t& p, int64_t& r) {
  if (n <= 2)
    return;
  loop(n / 2, p, r);
  p = p * partProduct(n / 2 + 1 + ((n / 2) & 1), n - 1 + (n & 1));
  r = r * p;
}

int nminussumofbits(int v) {
  long w = (long)v;
  w -= (0xaaaaaaaa & w) >> 1;
  w = (w & 0x33333333) + ((w >> 2) & 0x33333333);
  w = (w + (w >> 4)) & 0x0f0f0f0f;
  w += w >> 8;
  w += w >> 16;
  return v - (int)(w & 0xff);
}

int64_t factorial(int n) {
  if (n < 0) {
    throw std::runtime_error("factorial() not defined for negative values");
  }
  int64_t p = 1, r = 1;
  loop(n, p, r);
  return r << nminussumofbits(n);
}
static const double degToRad = std::acos(-1.0) / 180.0;
static const double radToDeg = 180.0 / std::acos(-1.0);
double degrees(double x) {
  return x * radToDeg;
}
double radians(double x) {
  return x * degToRad;
}

// reference function THPVariable_to in python_variable_methods.cpp
static at::Tensor to_dispatch(
    at::Tensor self,
    c10::optional<at::Device> device,
    c10::optional<at::ScalarType> scalarType,
    bool non_blocking,
    bool copy) {
  if (device && device->is_cuda()) {
    at::globalContext().lazyInitCUDA();
  }
  if (!device && !scalarType && !copy) {
    return self;
  } else if (!device) {
    return self.to(*scalarType, non_blocking, copy);
  } else if (!scalarType) {
    return self.to(*device, non_blocking, copy);
  } else {
    return self.to(*device, *scalarType, non_blocking, copy);
  }
}

// Convert an python index (which may be negative) into an index usable for a
// C++ container
int64_t normalizeIndex(int64_t idx, int64_t list_size) {
  if (idx < 0) {
    // Handle negative indexing
    idx = list_size + idx;
  }
  return idx;
}

RegisterOperators reg(
    {Operator(
         prim::profile,
         [](const Node* node) {
           auto callback = node->cast<ProfileOp>()->getCallback();
           return [callback](Stack& stack) {
             callback(stack);
             return 0;
           };
         }),
     Operator(
         prim::FusionGroup,
         [](const Node* node) {
           const auto key = registerFusion(node);
           return [key](Stack& stack) {
             RECORD_FUNCTION("FusionGroup", std::vector<c10::IValue>());
             runFusion(key, stack);
             return 0;
           };
         }),
     Operator(
         "prim::Guard(Tensor(a) t) -> Tensor(a)",
         [](const Node* node) {
           return [](Stack& stack) {
             AT_ERROR("Should be replaced by prim::BailOut");
             return 0;
           };
         }),
     Operator(
         "prim::BailOut(...) -> Tensor(a)",
         [](const Node* /* node */) {
           return [](Stack& /* stack */) {
             AT_ERROR("prim::BailOut not yet implemented"); // NOLINT
             return 0;
           };
         }),
     Operator(
         "prim::rangelist(int n) -> int[]",
         [](Stack& stack) {
           int64_t n;
           pop(stack, n);
           c10::List<int64_t> elems;
           elems.reserve(n);
           for (int i = 0; i < n; i++) {
             elems.push_back(i);
           }
           push(stack, std::move(elems));
           return 0;
         }),
     Operator(
         "prim::Bool(Tensor a) -> bool",
         [](Stack& stack) {
           at::Tensor a;
           pop(stack, a);
           push(stack, a.is_nonzero());
           return 0;
         }),
     Operator(
         "prim::Bool(int a) -> bool",
         [](Stack& stack) {
           int64_t i;
           pop(stack, i);
           push(stack, (bool)i);
           return 0;
         }),
     Operator(
         "prim::Bool(float a) -> bool",
         [](Stack& stack) {
           double d;
           pop(stack, d);
           push(stack, (bool)d);
           return 0;
         }),
     Operator(
         "prim::Int(Tensor a) -> int",
         [](Stack& stack) {
           at::Tensor a;
           pop(stack, a);
           push(stack, a.item<int64_t>());
           return 0;
         }),
     Operator(
         "prim::Float(Tensor a) -> float",
         [](Stack& stack) {
           at::Tensor a;
           pop(stack, a);
           push(stack, a.item<double>());
           return 0;
         }),
     Operator(
         "prim::ImplicitTensorToNum(Tensor a) -> Scalar",
         [](const Node* node) -> Operation {
           if (node->output()->type() == IntType::get()) {
             return [](Stack& stack) {
               at::Tensor a;
               pop(stack, a);
               checkImplicitTensorToNum(a, /*to int*/ true);
               push(stack, a.item<int64_t>());
               return 0;
             };
           } else {
             return [](Stack& stack) {
               at::Tensor a;
               pop(stack, a);
               checkImplicitTensorToNum(a, /*to int*/ false);
               push(stack, a.item<double>());
               return 0;
             };
           }
         }),
     Operator(
         "prim::NumToTensor(Scalar a) -> Tensor",
         [](Stack& stack) {
           at::Scalar s;
           pop(stack, s);
           push(stack, autograd::make_variable(at::scalar_to_tensor(s)));
           return 0;
         }),
     // note: this op needs to share a name with the Scalar -> Tensor conversion
     // because all _to_tensor conversion have to have the same operator namet
     Operator(
         "prim::NumToTensor(bool a) -> Tensor",
         [](Stack& stack) {
           bool b;
           pop(stack, b);
           push(stack, autograd::make_variable(at::scalar_to_tensor(b)));
           return 0;
         }),
     Operator(
         "prim::Float(Scalar a) -> float",
         [](Stack& stack) {
           IValue scalar;
           pop(stack, scalar);
           if (scalar.isDouble()) {
             push(stack, std::move(scalar));
           } else {
             push(stack, static_cast<double>(scalar.toInt()));
           }
           return 0;
         }),
     Operator(
         "prim::Float(int a) -> float",
         [](Stack& stack) {
           int64_t i;
           pop(stack, i);
           push(stack, (float)i);
           return 0;
         }),
     Operator(
         "prim::Int(float a) -> int",
         [](Stack& stack) {
           double d;
           pop(stack, d);
           push(stack, (int64_t)d);
           return 0;
         }),
     Operator(
         "prim::Float(bool a) -> float",
         [](Stack& stack) {
           bool b;
           pop(stack, b);
           push(stack, (float)b);
           return 0;
         }),
     Operator(
         "prim::Int(bool a) -> int",
         [](Stack& stack) {
           bool b;
           pop(stack, b);
           push(stack, (int)b);
           return 0;
         }),
     Operator(
         "prim::Int(Scalar a) -> int",
         [](Stack& stack) {
           IValue scalar;
           pop(stack, scalar);
           if (scalar.isInt()) {
             push(stack, std::move(scalar));
           } else {
             push(stack, static_cast<int64_t>(scalar.toDouble()));
           }
           return 0;
         }),
     Operator(
         "prim::Float(str a) -> float",
         [](Stack& stack) {
           auto s = pop(stack).toString();
           if (s->string() == "inf")
             push(stack, std::numeric_limits<double>::infinity());
           else if (s->string() == "-inf")
             push(stack, -std::numeric_limits<double>::infinity());
           else
             AT_ERROR(
                 "Only 'inf' or '-inf' can be cast to a float, but got '",
                 s->string(),
                 "'");
           return 0;
         }),
     Operator(
         "aten::device(str a) -> Device",
         [](Stack& stack) {
           push(stack, c10::Device(pop(stack).toStringRef()));
           return 0;
         }),
     // reference function parse_to_conversion in python_arg_parsing.h
     Operator(
         "aten::to(Tensor(a) self, Device? device, int? dtype=None, bool non_blocking=False, bool copy=False) -> Tensor(a|b)",
         [](Stack& stack) {
           bool non_blocking;
           bool copy;
           pop(stack, non_blocking, copy);
           c10::optional<at::ScalarType> scalarType =
               pop(stack).toOptional<at::ScalarType>();
           c10::optional<c10::Device> device =
               pop(stack).toOptional<c10::Device>();
           at::Tensor self = pop(stack).toTensor();
           push(
               stack,
               to_dispatch(self, device, scalarType, non_blocking, copy));
           return 0;
         }),
     Operator(
         "aten::to(Tensor(a) self, int? dtype=None, bool non_blocking=False, bool copy=False) -> Tensor(a|b)",
         [](Stack& stack) {
           bool non_blocking;
           bool copy;
           pop(stack, non_blocking, copy);
           c10::optional<at::ScalarType> scalarType =
               pop(stack).toOptional<at::ScalarType>();
           c10::optional<c10::Device> device = c10::nullopt;
           at::Tensor self = pop(stack).toTensor();
           push(
               stack,
               to_dispatch(self, device, scalarType, non_blocking, copy));
           return 0;
         }),
     Operator(
         "aten::to(Tensor(a) self, bool non_blocking=False, bool copy=False) -> Tensor(a|b)",
         [](Stack& stack) {
           at::Tensor self;
           bool non_blocking;
           bool copy;
           pop(stack, self, non_blocking, copy);
           c10::optional<c10::Device> device = c10::nullopt;
           c10::optional<at::ScalarType> scalarType = c10::nullopt;
           push(
               stack,
               to_dispatch(self, device, scalarType, non_blocking, copy));
           return 0;
         }),
     Operator(
         "aten::eq(Device a, Device b) -> bool",
         [](Stack& stack) {
           auto a = pop(stack).toDevice();
           auto b = pop(stack).toDevice();
           push(stack, a == b);
           return 0;
         }),
     Operator(
         "prim::device(Tensor a) -> Device",
         [](Stack& stack) {
           push(stack, pop(stack).toTensor().device());
           return 0;
         }),
     Operator(
         "prim::dtype(Tensor a) -> int",
         [](Stack& stack) {
           at::Tensor a;
           pop(stack, a);
           push(stack, static_cast<int64_t>(a.scalar_type()));
           return 0;
         }),
     Operator(
         "prim::requires_grad(Tensor a) -> bool",
         [](Stack& stack) {
           at::Tensor a;
           pop(stack, a);
           push(stack, a.requires_grad());
           return 0;
         }),
     Operator(
         "prim::shape(Tensor a) -> int[]",
         [](Stack& stack) {
           at::Tensor a;
           pop(stack, a);
           push(stack, a.sizes());
           return 0;
         }),
     Operator(
         "prim::is_cuda(Tensor a) -> bool",
         [](Stack& stack) {
           at::Tensor a;
           pop(stack, a);
           push(stack, a.is_cuda());
           return 0;
         }),
     Operator(
         "aten::cpu(Tensor(a) self) -> Tensor(a|b)",
         [](Stack& stack) {
           at::Tensor a;
           pop(stack, a);
           push(stack, a.cpu());
           return 0;
         }),
     Operator(
         // TODO return generator object when torchscript supports RNG
         // first-class
         "aten::manual_seed(int seed) -> ()",
         [](Stack& stack) {
           at::manual_seed(pop(stack).toInt());
           return 0;
         }),
     Operator(
         "aten::cuda(Tensor(a) self) -> Tensor(a|b)",
         [](Stack& stack) {
           at::Tensor a;
           pop(stack, a);
           push(stack, a.cuda());
           return 0;
         }),
     Operator(
         "prim::AutogradZero() -> Tensor",
         [](const Node* node) {
           return [](Stack& stack) {
             stack.emplace_back(at::Tensor());
             return 0;
           };
         }),
     Operator(
         "aten::save(t item, str filename) -> ()",
         [](Stack& stack) {
           auto filename = pop(stack).toStringRef();
           auto value = pop(stack);

           // Pickle the tensor
           Pickler p;
           p.pushMetadata();
           p.start();
           p.addIValue(value);
           p.finish();

           // Write file
           std::fstream output(filename, std::ios::out | std::ios::binary);
           output.write(p.stack().data(), p.stack().size());
           return 0;
         }),
     Operator(
         prim::Print,
         [](const Node* node) {
           size_t num_inputs = node->inputs().size();
           return [num_inputs](Stack& stack) {
             std::stringstream ss;
             bool first = true;
             for (const IValue& i : last(stack, num_inputs)) {
               if (!first)
                 ss << " ";
               first = false;
               ss << i;
             }
             drop(stack, num_inputs);
             ss << std::endl;
             auto* handler = getPrintHandler();
             TORCH_INTERNAL_ASSERT(handler);
             handler(ss.str());
             return 0;
           };
         }),
     Operator(
         prim::BroadcastSizes,
         [](const Node* node) -> Operation {
           size_t num_inputs = node->inputs().size();
           return [num_inputs](Stack& stack) {
             std::vector<int64_t> size;
             size.reserve(8);
             for (size_t i = 0; i < num_inputs; ++i) {
               size = at::infer_size(
                   size, peek(stack, i, num_inputs).toIntListRef());
             }
             drop(stack, num_inputs);
             push(stack, std::move(size));
             return 0;
           };
         }),
     Operator(
         prim::ChunkSizes,
         [](const Node* node) -> Operation {
           int64_t raw_dim = node->i(attr::dim);
           int64_t chunks = node->i(attr::chunks);
           return [raw_dim, chunks](Stack& stack) {
             c10::List<int64_t> shape = pop(stack).toIntList();
             c10::List<int64_t> regular_shape = shape.copy();
             c10::List<int64_t> last_shape = shape.copy();
             int64_t dim = at::maybe_wrap_dim(raw_dim, shape.size());
             TORCH_CHECK(
                 dim < (int64_t)regular_shape.size(),
                 "Dimension out of range for chunk");
             int64_t split_size = (regular_shape[dim] + chunks - 1) / chunks;
             regular_shape[dim] =split_size;
             if (shape[dim] % chunks == 0) {
               last_shape[dim] = split_size;
             } else {
               int64_t num_splits = std::max<int64_t>(
                   (shape[dim] + split_size - 1) / split_size, 1);
               last_shape[dim] =
                   split_size - (split_size * num_splits - shape[dim]);
               AT_ASSERT(last_shape[dim] >= 0);
             }
             push(stack, std::move(regular_shape));
             push(stack, std::move(last_shape));
             return 0;
           };
         }),
     Operator(
         FunctionSchema(
             "aten::warn",
             "",
             {Argument("message", StringType::get()),
              Argument("stacklevel", IntType::get(), c10::nullopt, 2, true)},
             {}),
         [](const Node* node) -> std::function<int(Stack&)> {
           auto range = node->sourceRange().source();
           if (range->filename()) {
             auto line = range->starting_line_no() +
                 range->lineno_for_offset(node->sourceRange().start());
             return [=](Stack& stack) {
               drop(stack, 1);
               c10::SourceLocation location{
                   "", range->filename()->c_str(), uint32_t(line)};
               c10::Warning::warn(location, pop(stack).toStringRef());
               return 0;
             };
           }

           return [=](Stack& stack) {
             drop(stack, 1);
             AT_WARN(pop(stack).toStringRef());
             return 0;
           };
         }),
     Operator(
         "prim::RaiseException(str msg) -> ()",
         [](Stack& stack) {
           throw JITException(pop(stack).toStringRef());
           return 0;
         }),

     Operator(
         "prim::IgnoredPythonOp(...) -> None",
         [](Stack& stack) {
           throw JITException(
               "This Python function is annotated to be ignored"
               " and cannot be and has not been included in the exported"
               " binary, meaning that it cannot be executed now."
               " Make sure that ignored operations are never executed after"
               " import");
           return 0;
         }),

     // Load x, y
     // loads values from registers onto the stack, the actual callback does
     // nothing since the stack manipulation is already encoded in inst.inputs
     // and inst.outputs
     Operator(prim::Load, noop),
     // x, y = Store
     // stores vales from stack into registers, the actual callback does
     // nothing since the stack manipulation is already encoded in inst.inputs
     // and inst.outputs
     Operator(prim::Store, noop),
     Operator(
         prim::Drop,
         [](const Node* node) {
           auto N = node->inputs().size();
           return [=](Stack& stack) {
             drop(stack, N);
             return 0;
           };
         }),
     Operator(
         c10::onnx::Reshape,
         [](const Node* node) {
           return [=](Stack& stack) {
             at::Tensor input, shape;
             pop(stack, input, shape);
             shape = shape.contiguous();
             AT_ASSERT(shape.ndimension() == 1);
             at::IntArrayRef shape_list(shape.data<int64_t>(), shape.size(0));
             push(stack, input.reshape(shape_list));
             return 0;
           };
         }),
     Operator(
         c10::onnx::Shape,
         [](const Node* node) {
           return [=](Stack& stack) {
             auto t = pop(stack).toTensor();
             at::IntArrayRef sizes = t.sizes();
             auto sizes_tensor = torch::empty(
                 {static_cast<int64_t>(sizes.size())}, at::dtype(at::kLong));
             auto accessor = sizes_tensor.accessor<int64_t, 1>();
             for (size_t i = 0; i < sizes.size(); ++i) {
               accessor[i] = sizes[i];
             }
             stack.emplace_back(sizes_tensor);
             return 0;
           };
         }),
     Operator(
         prim::AutogradAnyNonZero,
         [](const Node* node) {
           size_t num_inputs = node->inputs().size();
           return [=](Stack& stack) {
             bool result = false;
             for (const IValue& t : last(stack, num_inputs)) {
               if (t.toTensor().defined()) {
                 result = true;
                 break;
               }
             }
             drop(stack, num_inputs);
             stack.emplace_back(result);
             return 0;
           };
         }),
     Operator(
         prim::AutogradAdd,
         [](const Node* node) {
           return [=](Stack& stack) {
             at::Tensor a, b;
             pop(stack, a, b);
             if (!a.defined())
               stack.emplace_back(b);
             else if (!b.defined())
               stack.emplace_back(a);
             else
               stack.emplace_back(a + b);
             return 0;
           };
         }),
     Operator(
         "aten::_grad_sum_to_size(Tensor(a) self, int[]? size) -> Tensor(a)",
         [](Stack& stack) {
           IValue self, size;
           pop(stack, self, size);
           if (size.isNone()) {
             push(stack, std::move(self));
           } else {
             push(
                 stack,
                 at::sum_to(self.toTensor(), size.toIntListRef()));
           }
           return 0;
         }),
     Operator(
         "aten::_size_if_not_equal(int[] self_size, int[] other_size) -> int[]?",
         [](Stack& stack) {
           IValue self_size, other_size;
           pop(stack, self_size, other_size);
           auto s = self_size.toIntListRef();
           if (s.equals(other_size.toIntListRef())) {
             push(stack, IValue());
           } else {
             push(stack, s);
           }
           return 0;
         }),
     Operator(
         prim::TupleUnpack,
         [](const Node* node) {
           size_t num_elems = node->outputs().size();
           return [=](Stack& stack) {
             auto tuple = pop(stack).toTuple();
             if (tuple->elements().size() != num_elems) {
               AT_ERROR(
                   "Expected a tuple of ",
                   num_elems,
                   " elements, but got ",
                   tuple->elements().size());
             }
             stack.insert(
                 stack.end(),
                 tuple->elements().begin(),
                 tuple->elements().end());
             return 0;
           };
         }),
     Operator(
         prim::TupleSlice,
         [](const Node* node) {
           int64_t beg_ind = node->i(attr::beg);
           int64_t end_ind = node->i(attr::end);
           return [=](Stack& stack) {
             auto tuple = pop(stack).toTuple();
             std::vector<IValue> output_elems;
             for (int64_t i = beg_ind; i < end_ind; ++i) {
               output_elems.emplace_back(tuple->elements()[i]);
             }
             push(stack, c10::ivalue::Tuple::create(std::move(output_elems)));
             return 0;
           };
         }),
     Operator(
         prim::TupleIndex,
         [](const Node* node) {
           return [](Stack& stack) {
             int64_t index = pop(stack).toInt();
             auto tuple = pop(stack).toTuple();
             auto norm_index = normalizeIndex(index, tuple->elements().size());
             if (norm_index < 0 ||
                 norm_index > static_cast<int64_t>(tuple->elements().size())) {
               throw std::out_of_range("Tuple list index out of range");
             }
             stack.emplace_back(tuple->elements()[norm_index]);
             return 0;
           };
         }),
     Operator(
         prim::TupleConstruct,
         [](const Node* node) {
           size_t num_inputs = node->inputs().size();
           auto type = node->output()->type()->expect<TupleType>();
           return [=](Stack& stack) {
             std::vector<IValue> elems{
                 std::make_move_iterator(stack.end() - num_inputs),
                 std::make_move_iterator(stack.end())};
             drop(stack, num_inputs);
             push(stack, c10::ivalue::Tuple::create(std::move(elems), type));
             return 0;
           };
         }),
     Operator(
         prim::ConstantChunk,
         [](const Node* node) {
           int64_t chunks = node->i(attr::chunks);
           int64_t dim = node->i(attr::dim);
           auto outputs_used = fmap(node->outputs(), [](const Value* v) {
             return v->uses().size() > 0;
           });
           return [=](Stack& stack) {
             RECORD_FUNCTION("chunk", last(stack, 1));

             at::Tensor t;
             pop(stack, t);
             auto result = at::chunk(t, chunks, dim);
             stack.insert(
                 stack.end(),
                 std::make_move_iterator(result.begin()),
                 std::make_move_iterator(result.end()));
             // NB: Chunk can sometimes return a smaller number of outputs.
             int64_t num_results = result.size();
             if (num_results != chunks) {
               if (num_results > chunks) {
                 TORCH_CHECK(
                     num_results == chunks,
                     "Expected chunk to return ",
                     chunks,
                     " outputs, but got ",
                     num_results);
               }
               for (int64_t i = num_results; i < chunks; ++i) {
                 TORCH_CHECK(
                     !outputs_used[i],
                     "Expected chunk to return at least ",
                     chunks,
                     " outputs, but got only ",
                     num_results);
                 // We know that the output is unused, so it's ok to push
                 // anything on the stack.
                 stack.emplace_back();
               }
             }
             return 0;
           };
         }),
     Operator(
         prim::ListUnpack,
         [](const Node* node) -> Operation {
           const auto num_outputs = node->outputs().size();
           ListTypePtr lt = node->input()->type()->expect<ListType>();
           if (lt->getElementType() == IntType::get()) {
             return [=](Stack& stack) {
               auto list = pop(stack).toIntList();
               TORCH_CHECK(
                   list.size() == num_outputs,
                   "Expected ",
                   num_outputs,
                   " elements in a list but found ",
                   list.size());
               push_list_elements(stack, list);
               return 0;
             };
           } else if (lt->getElementType() == FloatType::get()) {
             return [=](Stack& stack) {
               auto list = pop(stack).toDoubleList();
               TORCH_CHECK(
                   list.size() == num_outputs,
                   "Expected ",
                   num_outputs,
                   " elements in a list but found ",
                   list.size());
               push_list_elements(stack, list);
               return 0;
             };
           } else if (lt->getElementType() == TensorType::get()) {
             return [=](Stack& stack) {
               auto list = pop(stack).toTensorList();
               TORCH_CHECK(
                   list.size() == num_outputs,
                   "Expected ",
                   num_outputs,
                   " elements in a list but found ",
                   list.size());
               push_list_elements(stack, list);
               return 0;
             };
           } else {
             return [=](Stack& stack) {
               auto list = pop(stack).toGenericList();
               TORCH_CHECK(
                   list.size() == num_outputs,
                   "Expected ",
                   num_outputs,
                   " elements in a list but found ",
                   list.size());
               push_list_elements(stack, list);
               return 0;
             };
           }
         }),
     Operator(
         prim::ListConstruct,
         [](const Node* node) -> Operation {
           const auto num_inputs = node->inputs().size();
           ListTypePtr lt = node->output()->type()->expect<ListType>();
           if (IntType::get() == lt->getElementType()) {
             return listConstruct<int64_t>(num_inputs);
           } else if (FloatType::get() == lt->getElementType()) {
             return listConstruct<double>(num_inputs);
           } else if (lt->getElementType() == BoolType::get()) {
             return listConstruct<bool>(num_inputs);
           } else if (lt->getElementType()->isSubtypeOf(TensorType::get())) {
             return [=](Stack& stack) {
               const size_t stack_size = stack.size();
               c10::List<at::Tensor> vals;
               vals.reserve(num_inputs);
               for (size_t i = stack_size - num_inputs; i < stack_size; ++i) {
                 vals.emplace_back(std::move(stack[i]).toTensor());
               }
               drop(stack, num_inputs);
               push(stack, std::move(vals));
               return 0;
             };
           } else {
             return [=](Stack& stack) {
               const size_t stack_size = stack.size();
<<<<<<< HEAD
               c10::impl::GenericList vals = c10::impl::make_generic_list();
=======
               c10::List<IValue> vals;
>>>>>>> 30396f4b
               vals.reserve(num_inputs);
               for (size_t i = stack_size - num_inputs; i < stack_size; ++i) {
                 vals.emplace_back(std::move(stack[i]));
               }
               drop(stack, num_inputs);
               push(stack, std::move(vals));
               return 0;
             };
           }
         }),
     Operator(
         prim::DictConstruct,
         [](const Node* node) -> Operation {
           const auto num_inputs = node->inputs().size();
           if (num_inputs % 2 != 0) {
             throw std::runtime_error(
                 "DictConstruct must have an even number of inputs");
           }
           return [=](Stack& stack) {
             c10::impl::GenericDict vals;
             for (size_t i = 0; i < num_inputs; i += 2) {
               auto val = pop(stack);
               auto key = pop(stack);
               vals.insert_or_assign(std::move(key), std::move(val));
             }
             push(stack, std::move(vals));
             return 0;
           };
         }),
     Operator(
         "aten::_unwrap_optional(t(a)? optional) -> t(a)",
         [](Stack& stack) {
           auto val = pop(stack);
           TORCH_CHECK(!val.isNone(), "Unwrapping null optional");
           push(stack, std::move(val));
           return 0;
         }),
     // This op can be removed in preprocessing before being run in the
     // interpreter (but is currently not removed), even when it is removed it
     // needs to remain a registered op so that constant prop can run.
     Operator("prim::unchecked_unwrap_optional(t(a)? optional) -> t(a)", noop),
     Operator(
         prim::fork,
         [](const Node* node) {
           Code code(node->g(attr::Subgraph));
           int n_inputs = node->inputs().size();
           AT_ASSERT(node->blocks().size() == 0);
           AT_ASSERT(node->hasAttribute(attr::Subgraph));
           return [=](Stack& stack) {
             // Move inputs to a separate stack
             InterpreterState forked_interprester(code);
             InterpreterContinuation continuation(
                 forked_interprester,
                 Stack(stack.end() - n_inputs, stack.end()),
                 autograd::GradMode::is_enabled());
             drop(stack, n_inputs);

             push(stack, forked_interprester.getFuture());

             at::launch(std::move(continuation));
             return 0;
           };
         }),
     Operator(
         "aten::wait(Future(t) self) -> t",
         [](Stack& stack) {
           TORCH_CHECK(
               false, "wait is implemented directly in the interpreter");
           return 0;
         }),
     Operator(
         prim::Uninitialized,
         [](const Node* node) {
           return [](Stack& stack) {
             push(stack, IValue::uninitialized());
             return 0;
           };
         }),
     Operator(
         prim::CreateObject,
         [](const Node* node) {
           const auto type = node->output()->type()->expect<ClassType>();
           const size_t numAttrs = type->numAttributes();
           return [type, numAttrs](Stack& stack) {
             auto userObj = c10::ivalue::Object::create(type, numAttrs);
             push(stack, std::move(userObj));
             return 0;
           };
         }),
     Operator(
         prim::GetAttr,
         [](const Node* node) {
           const auto type = node->input()->type()->expect<ClassType>();
           const auto& field = node->s(attr::name);
           const auto slot = type->getAttributeSlot(field);
           return [slot](Stack& stack) {
             auto userObj = pop(stack).toObject();
             auto value = userObj->getSlot(slot);
             push(stack, std::move(value));
             return 0;
           };
         }),
     Operator(prim::SetAttr, [](const Node* node) {
       const auto type = node->inputs().at(0)->type()->expect<ClassType>();
       const auto& field = node->s(attr::name);
       const auto slot = type->getAttributeSlot(field);
       return [slot](Stack& stack) {
         auto v = pop(stack);
         auto userObj = pop(stack).toObject();
         userObj->setSlot(slot, std::move(v));
         return 0;
       };
     })});

RegisterOperators logging_operators(
    {Operator(
         "prim::AddStatValue(str key, int val) -> ()",
         [](Stack& stack) {
           auto val = pop(stack).toInt();
           auto key = pop(stack).toString();

           auto schema =
               parseSchema("prim::AddStatValue(str key, int val) -> ()");
           // TODO: remove this custom tracing code once the custom op bugfix
           // lands
           if (jit::tracer::isTracing()) {
             const auto& graph = tracer::getTracingState()->graph;
             Node* node = graph->create(prim::AddStatValue, /*num_outputs=*/0);
             tracer::recordSourceLocation(node);
             node->addInput(insertConstant(*graph, key));
             tracer::addInputs(node, "val", val);
             graph->insertNode(node);
           }
           torch::jit::logging::getLogger()->addStatValue(*key, val);
           return 0;
         }),
     Operator("prim::TimePoint() -> int", [](Stack& stack) {
       auto schema = parseSchema("prim::TimePoint() -> int");
       Node* node = nullptr;
       // TODO: remove this custom tracing code once the custom op bugfix lands
       if (jit::tracer::isTracing()) {
         const auto& graph = tracer::getTracingState()->graph;
         Node* node = graph->create(prim::TimePoint, /*num_outputs=*/0);
         tracer::recordSourceLocation(node);
         graph->insertNode(node);
       }
       auto output = autograd::profiler::getTime();
       push(stack, output);
       if (jit::tracer::isTracing()) {
         jit::tracer::addOutput(node, output);
       }
       return 0;
     })});

// define implementations for primitive number ops
#define DEFINE_GENERIC_OP(aten_op, int_op, float_op, int_result, float_result) \
  Operator(                                                                    \
      #aten_op "(int a, int b) -> " #int_result,                               \
      [](Stack& stack) {                                                       \
        int64_t a, b;                                                          \
        pop(stack, a, b);                                                      \
        push(stack, int_op);                                                   \
        return 0;                                                              \
      }),                                                                      \
      Operator(                                                                \
          #aten_op "(float a, float b) -> " #float_result, [](Stack& stack) {  \
            double a, b;                                                       \
            pop(stack, a, b);                                                  \
            push(stack, float_op);                                             \
            return 0;                                                          \
          })

#define DEFINE_INT_FLOAT_OP(aten_op, op, result)                           \
  Operator(                                                                \
      #aten_op "(int a, float b) -> " #result,                             \
      [](Stack& stack) {                                                   \
        int64_t a;                                                         \
        double b;                                                          \
        pop(stack, a, b);                                                  \
        push(stack, op);                                                   \
        return 0;                                                          \
      }),                                                                  \
      Operator(#aten_op "(float a, int b) -> " #result, [](Stack& stack) { \
        double a;                                                          \
        int64_t b;                                                         \
        pop(stack, a, b);                                                  \
        push(stack, op);                                                   \
        return 0;                                                          \
      })

#define DEFINE_INT_OP(aten_op, op)                              \
  Operator(#aten_op "(int a, int b) -> int", [](Stack& stack) { \
    int64_t a, b;                                               \
    pop(stack, a, b);                                           \
    push(stack, op); /* NOLINT(hicpp-signed-bitwise) */         \
    return 0;                                                   \
  })

#define DEFINE_STR_CMP_OP(aten_op, op)                           \
  Operator(#aten_op "(str a, str b) -> bool", [](Stack& stack) { \
    auto b = pop(stack).toStringRef();                           \
    auto a = pop(stack).toStringRef();                           \
    push(stack, op);                                             \
    return 0;                                                    \
  })

#define DEFINE_BINARY_OP(aten_op, op)             \
  DEFINE_GENERIC_OP(aten_op, op, op, int, float), \
      DEFINE_INT_FLOAT_OP(aten_op, op, float)

#define DEFINE_BINARY_FLOAT_OP(aten_op, op)         \
  DEFINE_GENERIC_OP(aten_op, op, op, float, float), \
      DEFINE_INT_FLOAT_OP(aten_op, op, float)

#define DEFINE_COMPARISON_OP(aten_op, op)         \
  DEFINE_GENERIC_OP(aten_op, op, op, bool, bool), \
      DEFINE_INT_FLOAT_OP(aten_op, op, bool), DEFINE_STR_CMP_OP(aten_op, op)

#define DEFINE_UNARY_INT_OP(aten_op, op, result)              \
  Operator(#aten_op "(int a) -> " #result, [](Stack& stack) { \
    int64_t a;                                                \
    pop(stack, a);                                            \
    push(stack, op);                                          \
    return 0;                                                 \
  })

#define DEFINE_UNARY_FLOAT_OP(aten_op, op, result)              \
  Operator(#aten_op "(float a) -> " #result, [](Stack& stack) { \
    double a;                                                   \
    pop(stack, a);                                              \
    push(stack, op);                                            \
    return 0;                                                   \
  })

#define DEFINE_UNARY_OP(aten_op, op, int_result, float_result) \
  DEFINE_UNARY_INT_OP(aten_op, op, int_result),                \
      DEFINE_UNARY_FLOAT_OP(aten_op, op, float_result)

#define DEFINE_BOOL_OP(aten_op, op)                                \
  Operator(#aten_op "(bool a, bool b) -> bool", [](Stack& stack) { \
    bool a, b;                                                     \
    pop(stack, a, b);                                              \
    push(stack, op);                                               \
    return 0;                                                      \
  })

// Equivalent to list.at(idx)
template <typename T>
T getItem(const c10::List<T>& list, int64_t idx) {
  const int64_t list_size = list.size();
  const int64_t normalized_idx = normalizeIndex(idx, list_size);
  if (normalized_idx < 0 || normalized_idx >= list_size) {
    throw std::out_of_range("list index out of range");
  }
  return list.get(normalized_idx);
}

template <typename T>
void setItem(const c10::List<T>& list, int64_t idx, T&& value) {
  const int64_t list_size = list.size();
  const int64_t normalized_idx = normalizeIndex(idx, list_size);
  if (normalized_idx < 0 || normalized_idx >= list_size) {
    throw std::out_of_range("list index out of range");
  }
  list.set(normalized_idx, std::move(value));
}

template <typename T>
int listAppend(Stack& stack) {
  c10::List<T> list;
  T el;
  pop(stack, list, el);

  list.push_back(std::move(el));
  push(stack, std::move(list));

  return 0;
}

template <typename T>
int listReverse(Stack& stack) {
  c10::List<T> list;
  pop(stack, list);

  std::reverse(list.begin(), list.end());

  return 0;
}

template <typename T>
int listPop(Stack& stack) {
  c10::List<T> list;
  int64_t idx;
  pop(stack, list, idx);

  const int64_t list_size = list.size();
  const int64_t normalized_idx = normalizeIndex(idx, list_size);

  if (list_size == 0) {
    AT_ERROR("pop from empty list");
  }

  push(stack, getItem(list, idx));
  list.erase(list.begin() + normalized_idx);

  return 0;
}

template <typename T>
int listClear(Stack& stack) {
  c10::List<T> list;
  pop(stack, list);

  list.clear();
  return 0;
}

template <typename T>
int listInsert(Stack& stack) {
  c10::List<T> list;
  int64_t idx;
  T elem;
  pop(stack, list, idx, elem);

  const int64_t list_size = list.size();
  const int64_t normalized_idx = normalizeIndex(idx, list_size);

  if (normalized_idx < 0 || normalized_idx >= list_size) {
    if (normalized_idx < 0) {
      list.insert(list.begin(), elem);
    } else {
      list.push_back(elem);
    }
  } else {
    list.insert(list.begin() + normalized_idx, elem);
  }

  return 0;
}

template <typename T>
int listRemove(Stack& stack) {
  c10::List<T> list;
  T elem;
  pop(stack, list, elem);

  auto pos = std::find(list.begin(), list.end(), elem);

  if (pos != list.end()) {
    list.erase(pos);
  } else {
    AT_ERROR("list.remove(x): x not in list");
  }

  return 0;
}

template <>
int listRemove<at::Tensor>(Stack& stack) {
  c10::List<at::Tensor> list;
  at::Tensor elem;
  pop(stack, list, elem);

  auto pos = std::find_if(
      list.begin(), list.end(), [&](const at::Tensor& b) {
        const auto cmp_result = elem.eq(b);
        return cmp_result.is_nonzero();
      });

  if (pos != list.end()) {
    list.erase(pos);
  } else {
    AT_ERROR("list.remove(x): x not in list");
  }

  return 0;
}

template <typename T>
int listIndex(Stack& stack) {
  c10::List<T> list;
  T elem;
  pop(stack, list, elem);

  auto pos = std::find(list.begin(), list.end(), elem);

  if (pos != list.end()) {
    push(stack, static_cast<int64_t>(std::distance(list.begin(), pos)));
  } else {
    AT_ERROR("'", elem, "' is not in list");
  }

  return 0;
}

template <>
int listIndex<at::Tensor>(Stack& stack) {
  c10::List<at::Tensor> list;
  at::Tensor elem;
  pop(stack, list, elem);

  auto pos = std::find_if(
      list.begin(), list.end(), [elem](const at::Tensor& b) {
        const auto cmp_result = elem.eq(b);
        return cmp_result.is_nonzero();
      });

  if (pos != list.end()) {
    push(stack, static_cast<int64_t>(std::distance(list.begin(), pos)));
  } else {
    AT_ERROR("'", elem, "' is not in list");
  }

  return 0;
}

template <typename T>
int listCount(Stack& stack) {
  c10::List<T> list;
  T elem;
  pop(stack, list, elem);

  const int64_t count = std::count(list.begin(), list.end(), elem);
  push(stack, count);

  return 0;
}

template <>
int listCount<at::Tensor>(Stack& stack) {
  c10::List<at::Tensor> list;
  at::Tensor elem;
  pop(stack, list, elem);

  const int64_t count = std::count_if(
      list.begin(), list.end(), [&](const at::Tensor& b) {
        const auto cmp_result = elem.eq(b);
        return cmp_result.is_nonzero();
      });
  push(stack, count);

  return 0;
}

template <typename T>
Operation listExtend(const Node* node) {
  return [](Stack& stack) {
    c10::List<T> a;
    c10::List<T> b;
    pop(stack, a, b);

    a.reserve(a.size() + b.size());
    for (size_t i = 0; i < b.size(); ++i) {
      a.push_back(b.get(i));
    }
    return 0;
  };
}

template <typename T>
Operation listCopy(const Node* node) {
  return [](Stack& stack) {
    c10::List<T> list;
    pop(stack, list);
    push(stack, list.copy());
    return 0;
  };
}

template <typename T>
int listSelect(Stack& stack) {
  c10::List<T> list;
  int64_t idx;
  pop(stack, list, idx);

  auto element = getItem(list, idx);
  push(stack, std::move(element));
  return 0;
}

template <typename T>
int listLen(Stack& stack) {
  c10::List<T> a;
  pop(stack, a);

  const int64_t size = a.size();
  push(stack, size);
  return 0;
}

template <typename T>
int listEq(Stack& stack) {
  c10::List<T> a;
  c10::List<T> b;
  pop(stack, a, b);
  push(stack, list_is_equal(a, b));
  return 0;
}

template <typename T>
int listNe(Stack& stack) {
  c10::List<T> a;
  c10::List<T> b;
  pop(stack, a, b);
  push(stack, !list_is_equal(a, b));
  return 0;
}

inline bool tensor_list_equal(const c10::List<at::Tensor>& a, const c10::List<at::Tensor>& b) {
  if (a.size() != b.size()) {
    return false;
  }

  for (size_t i = 0; i < a.size(); ++i) {
    at::Tensor a_element = a[i];
    at::Tensor b_element = b[i];
    // This preserves Python's semantics, which uses eq() to compare two
    // elements, then passes the result to bool().
    // see: https://docs.python.org/3.4/reference/datamodel.html#object.__ge__
    const auto cmp_result = a_element.eq(b_element);
    if (!cmp_result.is_nonzero()) {
      return false;
    }
  }

  return true;
}

// Specialization for at::Tensor, since it doesn't define operator==
template <>
int listEq<at::Tensor>(Stack& stack) {
  c10::List<at::Tensor> a;
  c10::List<at::Tensor> b;
  pop(stack, a, b);
  push(stack, tensor_list_equal(a, b));
  return 0;
}

// Specialization for at::Tensor, since it doesn't define operator==
template <>
int listNe<at::Tensor>(Stack& stack) {
  c10::List<at::Tensor> a;
  c10::List<at::Tensor> b;
  pop(stack, a, b);
  push(stack, !tensor_list_equal(a, b));
  return 0;
}

Operation listList(const Node* node) {
  return [=](Stack& stack) {
    // Intentional no-op, needed to match Python semantics for list(iterable),
    // but in JIT these will already be lists
    return 0;
  };
}

template <class T>
int listAdd(Stack& stack) {
  c10::List<T> a;
  c10::List<T> b;
  pop(stack, a, b);

  c10::List<T> ret;
  const auto total_size = a.size() + b.size();
  ret.reserve(total_size);
  for (T a_element : a) {
    ret.push_back(std::move(a_element));
  }
  for (T b_element : b) {
    ret.push_back(std::move(b_element));
  }

  push(stack, std::move(ret));
  return 0;
}

template <class T>
int listMulIntLeft(Stack& stack) {
  c10::List<T> list;
  int64_t n;
  pop(stack, list, n);

  c10::List<T> ret;
  const auto size = list.size() * n;
  ret.reserve(size);

  for (auto i = 0; i < n; i++) {
    for (T e : list) {
      ret.push_back(std::move(e));
    }
  }

  push(stack, std::move(ret));
  return 0;
}

template <class T>
int listMulIntRight(Stack& stack) {
  c10::List<T> list;
  int64_t n;
  pop(stack, n, list);

  c10::List<T> ret;
  const auto size = list.size() * n;
  ret.reserve(size);

  for (auto i = 0; i < n; i++) {
    for (T e : list) {
      ret.push_back(std::move(e));
    }
  }

  push(stack, std::move(ret));
  return 0;
}

template <typename T>
int listSlice(Stack& stack) {
  c10::List<T> list;
  int64_t start;
  int64_t end;
  int64_t step;

  pop(stack, list, start, end, step);
  const int64_t list_size = list.size();

  // clamp start and end to the bounds of the list
  const auto normalized_start =
      std::max((int64_t)0, normalizeIndex(start, list_size));
  const auto normalized_end =
      std::min(list_size, normalizeIndex(end, list_size));

  c10::List<T> sliced_list;
  if (normalized_end <= normalized_start) {
    // early exit if the slice is trivially empty
    push(stack, std::move(sliced_list));
    return 0;
  }

  sliced_list.reserve(normalized_end - normalized_start);

  for (auto i = normalized_start; i < normalized_end;) {
    sliced_list.push_back(list.get(i));
    i += step;
  }

  push(stack, std::move(sliced_list));
  return 0;
}

template <typename T>
int listSort(Stack& stack) {
  c10::List<T> list = pop(stack).to<c10::List<T>>();
  std::sort(list.begin(), list.end(), [] (const T& a, const T& b) {
    return a < b;
  });
  return 0;
}

// Specialization for at::Tensor
template <>
int listSort<at::Tensor>(Stack& stack) {
  c10::List<at::Tensor> list = pop(stack).toTensorList();
  std::sort(
      list.begin(),
      list.end(),
      [](const at::Tensor& a, const at::Tensor& b) {
        return a.lt(b).is_nonzero();
      });
  return 0;
}

template <typename T>
int listSetItem(Stack& stack) {
  c10::List<T> list;
  int64_t idx;
  T value;

  pop(stack, list, idx, value);
  setItem(list, idx, std::move(value));

  push(stack, std::move(list));
  return 0;
}

int dictSetItem(Stack& stack) {
  auto value = pop(stack);
  auto idx = pop(stack);
  auto dict = pop(stack).toGenericDict();
  dict.insert_or_assign(std::move(idx), std::move(value));
  return 0;
}

int dictLen(Stack& stack) {
  auto dict = pop(stack).toGenericDict();
  push(stack, int64_t(dict.size()));
  return 0;
}

int dictKeys(Stack& stack) {
  auto dict = pop(stack).toGenericDict();
  c10::impl::GenericList keys;
  keys.reserve(dict.size());
  for (auto& item : dict) {
    keys.push_back(item.key());
  }
  push(stack, IValue(keys));
  return 0;
}

template <typename Elem>
c10::List<Elem> makeListForDictValues(
    const std::vector<std::pair<IValue, IValue>>& order) {
  c10::List<Elem> values;
  values.reserve(order.size());
  for (auto item : order) {
    values.push_back(item.second.to<Elem>());
  }
  return values;
}

Operation dictValues(const Node* n) {
  auto outputType = n->output()->type()->expect<ListType>();
  return [=](Stack& stack) -> int {
    const auto& order = iterationOrder(pop(stack).toGenericDict());
    if (outputType->getElementType()->isSubtypeOf(TensorType::get())) {
      push(stack, makeListForDictValues<at::Tensor>(order));
    } else if (outputType->getElementType() == IntType::get()) {
      push(stack, makeListForDictValues<int64_t>(order));
    } else if (outputType->getElementType() == FloatType::get()) {
      push(stack, makeListForDictValues<double>(order));
    } else if (outputType->getElementType() == BoolType::get()) {
      push(stack, makeListForDictValues<bool>(order));
    } else {
      push(stack, makeListForDictValues<IValue>(order));
    }
    return 0;
  };
}

int dictIndex(Stack& stack) {
  auto index = pop(stack);
  auto dict = pop(stack).toGenericDict();
  auto value = dict.find(index);
  if (value == dict.end()) {
    AT_ERROR("KeyError: '", index, "'");
  }
  push(stack, value->value());
  return 0;
}

int dictGet(Stack& stack) {
  auto index = pop(stack);
  auto dict = pop(stack).toGenericDict();
  auto value = dict.find(index);
  if (value == dict.end()) {
    push(stack, IValue());
  } else {
    push(stack, value->value());
  }
  return 0;
}

int dictGetDefault(Stack& stack) {
  auto default_value = pop(stack);
  auto index = pop(stack);
  auto dict = pop(stack).toGenericDict();
  auto value = dict.find(index);
  if (value == dict.end()) {
    push(stack, std::move(default_value));
  } else {
    push(stack, value->value());
  }
  return 0;
}

int dictContains(Stack& stack) {
  auto key = pop(stack);
  auto dict = pop(stack).toGenericDict();
  push(stack, dict.contains(key));
  return 0;
}

template <typename T>
int hashValue(Stack& stack) {
  auto value = pop(stack);
  auto hash = std::hash<T>()(value.to<T>());
  push(stack, int64_t(hash));
  return 0;
}

RegisterOperators reg2({

#define DEFINE_STRING_OP(op_name, string_op, result)                \
  Operator(#op_name "(str a, str b) ->" #result, [](Stack& stack) { \
    auto b = pop(stack).toStringRef();                              \
    auto a = pop(stack).toStringRef();                              \
    push(stack, string_op);                                         \
    return 0;                                                       \
  })

    DEFINE_STRING_OP(aten::eq, a == b, bool),
    DEFINE_STRING_OP(aten::ne, a != b, bool),
    DEFINE_STRING_OP(aten::add, a + b, str),
#undef DEFINE_STRING_OP
    Operator(
        "aten::len(str s) -> int",
        [](Stack& stack) {
          auto string = pop(stack).toStringRef();
          push(stack, static_cast<int64_t>(string.size()));
          return 0;
        }),
    // tensor length op (size of 1st dimension)
    Operator(
        "aten::len(Tensor t) -> int",
        [](Stack& stack) {
          at::Tensor t = pop(stack).toTensor();
          if (t.dim() == 0) {
            AT_ERROR("len() of a 0-d tensor");
          }
          push(stack, t.sizes()[0]);
          return 0;
        }),
    Operator(
        "aten::list(str t) -> str[]",
        [](Stack& stack) {
          auto str = pop(stack).toStringRef();
          c10::List<std::string> chars;
          chars.reserve(str.size());
          for (auto c : str) {
            chars.push_back(std::string(1, c));
          }
          push(stack, std::move(chars));
          return 0;
        }),
// Mutable ops for lists containing mutable types.
#define CREATE_MUTABLE_LIST_OPS(decl_type, value_type)                      \
  Operator(                                                                 \
      "aten::select(" decl_type "[](a) list, int idx) -> " decl_type "(*)", \
      listSelect<value_type>),                                              \
      Operator(                                                             \
          "aten::append( " decl_type "[](a!) self, " decl_type              \
          "(c -> *) el) -> " decl_type "[](a!)",                            \
          listAppend<value_type>),                                          \
      Operator(                                                             \
          "aten::reverse( " decl_type "[](a!) self) -> ()",                 \
          listReverse<value_type>),                                         \
      Operator(                                                             \
          "aten::extend(" decl_type "[](a!) self, " decl_type               \
          " [] other) -> ()",                                               \
          listExtend<value_type>),                                          \
      Operator(                                                             \
          "aten::copy(" decl_type                                           \
          "[](a) self)"                                                     \
          " -> " decl_type "[]",                                            \
          listCopy<value_type>),                                            \
      Operator(                                                             \
          "aten::_set_item(" decl_type "[](a!) l, int idx, " decl_type      \
          "(b -> *) el) -> " decl_type "[](a!)",                            \
          listSetItem<value_type>),                                         \
      Operator(                                                             \
          "aten::clear( " decl_type "[](a!) self) -> ()",                   \
          listClear<value_type>),                                           \
      Operator(                                                             \
          "aten::insert( " decl_type                                        \
          "[](a!) self, int idx,                                            \
          " decl_type "(b -> *) el) -> ()",                                 \
          listInsert<value_type>),                                          \
      Operator(                                                             \
          "aten::pop(" decl_type                                            \
          "[](a!) self, int idx=-1)                                         \
        -> " decl_type "(*)",                                               \
          listPop<value_type>)

    CREATE_MUTABLE_LIST_OPS("Tensor", at::Tensor),

    Operator(
        "aten::remove(Tensor[](a!) self, Tensor el) -> ()",
        listRemove<at::Tensor>),
    Operator(
        "aten::index(Tensor[] self, Tensor el) -> int",
        listIndex<at::Tensor>),
    Operator(
        "aten::count(Tensor[] self, Tensor el) -> int",
        listCount<at::Tensor>),

// Mutable ops for lists containing immutable types.
#define CREATE_IMMUTABLE_LIST_OPS(decl_type, value_type)               \
  Operator(                                                            \
      "aten::select(" decl_type "[] a, int b) -> " decl_type,          \
      listSelect<value_type>),                                         \
      Operator(                                                        \
          "aten::append(" decl_type "[](a!) self, " decl_type          \
          " el) -> " decl_type "[](a!)",                               \
          listAppend<value_type>),                                     \
      Operator(                                                        \
          "aten::reverse(" decl_type "[](a!) self) -> ()",             \
          listReverse<value_type>),                                    \
      Operator(                                                        \
          "aten::extend(" decl_type "[](a!) self, " decl_type          \
          " [] other) -> ()",                                          \
          listExtend<value_type>),                                     \
      Operator(                                                        \
          "aten::copy(" decl_type                                      \
          "[](a) self)"                                                \
          " -> " decl_type "[]",                                       \
          listCopy<value_type>),                                       \
      Operator(                                                        \
          "aten::_set_item(" decl_type "[](a!) l, int idx, " decl_type \
          " el) -> " decl_type "[](a!)",                               \
          listSetItem<value_type>),                                    \
      Operator(                                                        \
          "aten::clear( " decl_type "[](a!) self) -> ()",              \
          listClear<value_type>),                                      \
      Operator(                                                        \
          "aten::insert( " decl_type                                   \
          "[](a!) self, int idx,                                       \
          " decl_type " el) -> ()",                                    \
          listInsert<value_type>),                                     \
      Operator(                                                        \
          "aten::remove(" decl_type                                    \
          "[](a!) self,                                                \
          " decl_type " el) -> ()",                                    \
          listRemove<value_type>),                                     \
      Operator(                                                        \
          "aten::index(" decl_type                                     \
          "[] self,                                                    \
          " decl_type " el) -> int",                                   \
          listIndex<value_type>),                                      \
      Operator(                                                        \
          "aten::count(" decl_type                                     \
          "[] self,                                                    \
          " decl_type " el) -> int",                                   \
          listCount<value_type>),                                      \
      Operator(                                                        \
          "aten::pop(" decl_type                                       \
          "[](a!) self, int idx=-1)                                    \
          -> " decl_type,                                              \
          listPop<value_type>)

    CREATE_IMMUTABLE_LIST_OPS("int", int64_t),
    CREATE_IMMUTABLE_LIST_OPS("float", double),
    CREATE_IMMUTABLE_LIST_OPS("bool", bool),

    // NOTE: this must be after the other list specializations so that operator
    // resolution doesn't pick this up first
    CREATE_MUTABLE_LIST_OPS("t", IValue),
#undef CREATE_IMMUTABLE_LIST_OPS
#undef CREATE_MUTABLE_LIST_OPS

#define CREATE_LIST_OPS(decl_type, c_type)                                          \
  Operator("aten::len(" decl_type "[] a) -> int", listLen<c_type::value_type>),     \
      Operator(                                                                     \
          "aten::add(" decl_type "[] a, " decl_type "[] b) -> " decl_type           \
          "[]",                                                                     \
          listAdd<c_type::value_type>),                                             \
      Operator(                                                                     \
          "aten::slice(" decl_type                                                  \
          "[] l, int start, int end=9223372036854775807, int step=1) -> " decl_type \
          "[]",                                                                     \
          listSlice<c_type::value_type>),                                           \
      Operator("aten::list(" decl_type "[] l) -> " decl_type "[]", listList),       \
      Operator(                                                                     \
          "aten::mul(" decl_type "[] l, int n) -> " decl_type "[]",                 \
          listMulIntLeft<c_type::value_type>),                                      \
      Operator(                                                                     \
          "aten::mul(int n, " decl_type "[] l) -> " decl_type "[]",                 \
          listMulIntRight<c_type::value_type>)

    CREATE_LIST_OPS("int", c10::List<int64_t>),
    CREATE_LIST_OPS("float", c10::List<double>),
    CREATE_LIST_OPS("bool", c10::List<bool>),
    CREATE_LIST_OPS("Tensor", c10::List<at::Tensor>),
    CREATE_LIST_OPS("t", c10::List<IValue>),
#undef CREATE_LIST_OPS
    Operator("aten::sort(int[](a!) self) -> ()", listSort<int64_t>),
    Operator(
        "aten::sort(float[](a!) self) -> ()",
        listSort<double>),
    Operator(
        "aten::sort(Tensor[](a!) self) -> ()",
        listSort<at::Tensor>),
    Operator("aten::sort(bool[](a!) self) -> ()", listSort<bool>),

    Operator("aten::eq(int[] a, int[] b) -> bool", listEq<int64_t>),
    Operator(
        "aten::eq(float[] a, float[] b) -> bool",
        listEq<double>),
    Operator(
        "aten::eq(Tensor[] a, Tensor[] b) -> bool",
        listEq<at::Tensor>),
    Operator("aten::eq(bool[] a, bool[] b) -> bool", listEq<bool>),
    Operator("aten::ne(int[] a, int[] b) -> bool", listNe<int64_t>),
    Operator(
        "aten::ne(float[] a, float[] b) -> bool",
        listNe<double>),
    Operator(
        "aten::ne(Tensor[] a, Tensor[] b) -> bool",
        listNe<at::Tensor>),
    Operator("aten::ne(bool[] a, bool[] b) -> bool", listNe<bool>),

#define DEFINE_CONVERT_BASE_OP(op_name, prefix, char_op) \
  Operator(#op_name "(int i) -> str", [](Stack& stack) { \
    auto i = pop(stack).toInt();                         \
    std::stringstream ss;                                \
    if (i < 0) {                                         \
      ss << "-";                                         \
      i = -i;                                            \
    }                                                    \
    ss << "0" << prefix << char_op << i;                 \
    push(stack, ss.str());                               \
    return 0;                                            \
  })

    DEFINE_CONVERT_BASE_OP(aten::hex, "x", std::hex),
    DEFINE_CONVERT_BASE_OP(aten::oct, "o", std::oct),

    Operator(
        "aten::bin(int i) -> str",
        [](Stack& stack) {
          auto i = pop(stack).toInt();
          std::stringstream ss;
          if (i == 0) {
            push(stack, "0b0");
          } else {
            if (i < 0) {
              ss << "-";
              i = -i;
            }
            std::string str = std::bitset<8 * sizeof(i)>(i).to_string();
            str.erase(0, std::min(str.find_first_not_of('0'), str.size() - 1));
            ss << "0b" << str;
            push(stack, ss.str());
          }
          return 0;
        }),
    Operator(
        "prim::StringIndex(str string, int index) -> str",
        [](Stack& stack) {
          auto index = pop(stack).toInt();
          auto string = pop(stack).toStringRef();
          char c = string.at(index);
          push(stack, std::string(&c, 1));
          return 0;
        }),
    Operator(
        "prim::str(t elem) -> str",
        [](Stack& stack) {
          std::stringstream ss;
          ss << pop(stack);
          push(stack, ss.str());
          return 0;
        }),
    Operator(
        "aten::ord(str string) -> int",
        [](Stack& stack) {
          auto string = pop(stack).toStringRef();
          TORCH_CHECK(
              string.size() == 1,
              "String for ord() must be 1 character, found ",
              string.size());
          uint8_t ord = string.at(0);
          push(stack, int64_t(ord));
          return 0;
        }),
    Operator(
        "aten::chr(int i) -> str",
        [](Stack& stack) {
          auto i = pop(stack).toInt();
          std::stringstream ss;
          TORCH_CHECK(
              i >= 0 && i < 1114111,
              "chr() arg not in range(0x110000), found ",
              i);
          char c = i;
          ss << c;
          push(stack, ss.str());
          return 0;
        }),
#define CREATE_COPY_OP(other_type, c_type)                                 \
  Operator(                                                                \
      "aten::copy_(Tensor(a!) self, " #other_type " other) -> Tensor(a!)", \
      [](Stack& stack) {                                                   \
        at::Tensor t;                                                      \
        c_type other;                                                      \
        pop(stack, t, other);                                              \
        std::move(t) = other; /* NOLINT(bugprone-use-after-move) */        \
        push(stack, std::move(t)); /* NOLINT(bugprone-use-after-move) */   \
        return 0;                                                          \
      })

    CREATE_COPY_OP(Tensor, at::Tensor),
    CREATE_COPY_OP(int, int64_t),
    CREATE_COPY_OP(float, double),
#undef CREATE_COPY_OP

    DEFINE_BINARY_OP(aten::add, a + b),
    DEFINE_BINARY_OP(aten::sub, a - b),
    DEFINE_BINARY_OP(aten::mul, a* b),
    DEFINE_BINARY_OP(aten::pow, pow(a, b)),
    // min and max are in prim:: because there is a difference between
    // the python builtin 'min' and 'torch.min'
    DEFINE_BINARY_OP(prim::min, a < b ? a : b),
    DEFINE_BINARY_OP(prim::max, a > b ? a : b),
    // Pass in two ops for handling int and float separately as % in C++ only
    // works for int The modulus calculation is different between C++ and Python
    // (on negative), we preserve the python behavior as it's more common and
    // match python syntax, hence the conversion.
    DEFINE_GENERIC_OP(
        aten::remainder,
        (b + (a % b)) % b,
        fmod((b + fmod(a, b)), b),
        int,
        float),
    DEFINE_INT_FLOAT_OP(aten::remainder, fmod((b + fmod(a, b)), b), float),

    DEFINE_GENERIC_OP(
        aten::floordiv,
        floordiv(a, b),
        std::floor(a / b),
        int,
        float),
    DEFINE_INT_FLOAT_OP(aten::floordiv, std::floor(a / b), float),

    // NB: This is the python truediv operation
    DEFINE_GENERIC_OP(
        aten::div,
        static_cast<double>(a) / static_cast<double>(b),
        a / b,
        float,
        float),

    // only used in loop unrolling, not exposed to end users
    DEFINE_INT_OP(aten::__round_to_zero_floordiv, a / b),

    // only used internally in range() translation
    Operator(
        "aten::__range_length(int lo, int hi, int step) -> int",
        [](Stack& stack) {
          int64_t lo, hi, step;
          pop(stack, lo, hi, step);
          if (step > 0 && lo < hi)
            push(stack, 1 + (hi - 1 - lo) / step);
          else if (step < 0 && lo > hi)
            push(stack, 1 + (lo - 1 - hi) / (0 - step));
          else
            push(stack, 0);
          return 0;
        }),
    Operator(
        "aten::__derive_index(int index, int start, int step) -> int",
        [](Stack& stack) {
          int64_t index, start, step;
          pop(stack, index, start, step);
          push(stack, start + index * step);
          return 0;
        }),

    DEFINE_INT_OP(aten::__and__, a& b),
    DEFINE_INT_OP(aten::__or__, a | b),
    DEFINE_INT_OP(aten::__xor__, a ^ b),

    DEFINE_UNARY_OP(aten::floor, floor(a), int, int),
    DEFINE_UNARY_OP(aten::ceil, ceil(a), int, int),
    DEFINE_UNARY_OP(aten::round, std::round(a), float, float),
    DEFINE_UNARY_OP(aten::log, std::log(a), float, float),
    DEFINE_BINARY_FLOAT_OP(aten::log, std::log(a) / std::log(b)),
    DEFINE_UNARY_OP(aten::log1p, std::log1p(a), float, float),
    DEFINE_UNARY_OP(aten::log10, std::log10(a), float, float),
    DEFINE_UNARY_OP(aten::exp, std::exp(a), float, float),
    DEFINE_UNARY_OP(aten::sqrt, std::sqrt(a), float, float),
    DEFINE_UNARY_OP(aten::acos, std::acos(a), float, float),
    DEFINE_UNARY_OP(aten::asin, std::asin(a), float, float),
    DEFINE_UNARY_OP(aten::atan, std::atan(a), float, float),
    DEFINE_BINARY_FLOAT_OP(aten::atan2, std::atan2(a, b)),
    DEFINE_UNARY_OP(aten::cos, std::cos(a), float, float),
    DEFINE_UNARY_OP(aten::sin, std::sin(a), float, float),
    DEFINE_UNARY_OP(aten::tan, std::tan(a), float, float),
    DEFINE_UNARY_OP(aten::asinh, std::asinh(a), float, float),
    DEFINE_UNARY_OP(aten::atanh, std::atanh(a), float, float),
    DEFINE_UNARY_OP(aten::acosh, std::acosh(a), float, float),
    DEFINE_UNARY_OP(aten::sinh, std::sinh(a), float, float),
    DEFINE_UNARY_OP(aten::cosh, std::cosh(a), float, float),
    DEFINE_UNARY_OP(aten::tanh, std::tanh(a), float, float),
    DEFINE_UNARY_OP(aten::degrees, degrees(a), float, float),
    DEFINE_UNARY_OP(aten::radians, radians(a), float, float),
    DEFINE_BINARY_FLOAT_OP(aten::fmod, std::fmod(a, b)),
    DEFINE_UNARY_INT_OP(aten::factorial, factorial(a), int),
    DEFINE_UNARY_FLOAT_OP(aten::isnan, std::isnan(a), bool),
    DEFINE_UNARY_FLOAT_OP(aten::isfinite, std::isfinite(a), bool),
    DEFINE_UNARY_FLOAT_OP(aten::isinf, std::isinf(a), bool),
    Operator(
        "aten::modf(float a) -> (float, float)",
        [](Stack& stack) {
          double a;
          pop(stack, a);
          double b, c;
          b = modf(a, &c);
          push(stack, b, c);
          return 0;
        }),
    Operator(
        "aten::frexp(float a) -> (float, int)",
        [](Stack& stack) {
          double a;
          pop(stack, a);
          double m;
          int e;
          m = std::frexp(a, &e);
          push(stack, m, e);
          return 0;
        }),
    Operator(
        "aten::ldexp(float x, int i) -> float",
        [](Stack& stack) {
          double a;
          int64_t b;
          pop(stack, a, b);
          push(stack, std::ldexp(a, b));
          return 0;
        }),
    DEFINE_BINARY_FLOAT_OP(aten::mathremainder, std::remainder(a, b)),

    // TODO: move abs to aten namespace because it's schematized!
    DEFINE_UNARY_OP(prim::abs, std::abs(a), int, float),
    Operator(
        "prim::abs(Tensor x) -> Tensor",
        [](Stack& stack) {
          at::Tensor x;
          pop(stack, x);
          push(stack, x.abs());
          return 0;
        }),

    DEFINE_INT_OP(aten::gcd, gcd(a, b)),

    DEFINE_GENERIC_OP(
        aten::copysign,
        std::copysign(a, b),
        std::copysign(a, b),
        float,
        float),
    DEFINE_INT_FLOAT_OP(aten::copysign, std::copysign(a, b), float),

    DEFINE_UNARY_OP(aten::gamma, std::tgamma(a), float, float),
    DEFINE_UNARY_OP(aten::erf, std::erf(a), float, float),
    DEFINE_UNARY_OP(aten::erfc, std::erfc(a), float, float),
    DEFINE_UNARY_OP(aten::expm1, std::expm1(a), float, float),
    DEFINE_UNARY_OP(aten::fabs, std::fabs(a), float, float),
    DEFINE_UNARY_OP(aten::lgamma, std::lgamma(a), float, float),
    DEFINE_UNARY_OP(aten::asinh, std::asinh(a), float, float),
    DEFINE_UNARY_OP(aten::atanh, std::atanh(a), float, float),
    DEFINE_UNARY_OP(aten::cosh, std::cosh(a), float, float),
    DEFINE_UNARY_OP(aten::sinh, std::sinh(a), float, float),
    DEFINE_UNARY_OP(aten::tanh, std::tanh(a), float, float),

    Operator(
        "aten::isnan(float a) -> bool",
        [](Stack& stack) {
          double a;
          pop(stack, a);
          push(stack, std::isnan(a));
          return 0;
        }),

    DEFINE_COMPARISON_OP(aten::ne, a != b),
    DEFINE_COMPARISON_OP(aten::eq, a == b),
    DEFINE_COMPARISON_OP(aten::lt, a < b),
    DEFINE_COMPARISON_OP(aten::gt, a > b),
    DEFINE_COMPARISON_OP(aten::le, a <= b),
    DEFINE_COMPARISON_OP(aten::ge, a >= b),
    DEFINE_BOOL_OP(aten::__and__, a&& b),
    DEFINE_BOOL_OP(aten::__or__, a || b),
    DEFINE_BOOL_OP(aten::__xor__, a != b),

    DEFINE_UNARY_OP(aten::neg, -a, int, float),
    Operator(
        "aten::__not__(bool self) -> bool",
        [](Stack& stack) {
          push(stack, !pop(stack).toBool());
          return 0;
        }),
    Operator(
        "aten::__is__(t1 self, t2 obj) -> bool",
        [](Stack& stack) {
          IValue self, obj;
          pop(stack, self, obj);
          push(stack, self.isSameIdentity(obj));
          return 0;
        }),
    Operator(
        "aten::__isnot__(t1 self, t2 obj) -> bool",
        [](Stack& stack) {
          IValue self, obj;
          pop(stack, self, obj);
          push(stack, !self.isSameIdentity(obj));
          return 0;
        }),
    Operator(
        "aten::_tensor_to_list(Tensor self) -> int[]",
        [](Stack& stack) {
          at::Tensor t;
          pop(stack, t);
          c10::List<int64_t> elems;
          elems.reserve(t.size(0));
          for (int i = 0; i < t.size(0); i++) {
            elems.push_back(*t[i].data<int32_t>());
          }
          push(stack, std::move(elems));
          return 0;
        }),
    Operator(
        "aten::_list_to_tensor(int[] self) -> Tensor",
        [](Stack& stack) {
          c10::List<int64_t> l = pop(stack).toIntList();
          auto t = torch::empty(
              {static_cast<int64_t>(l.size())}, at::dtype(at::kInt));
          for (size_t i = 0; i < l.size(); i++) {
            t[i] = l.get(i);
          }
          push(stack, std::move(t));
          return 0;
        }),
#define CREATE_DICT_OPS(key_type)                                             \
  Operator("aten::len(Dict(" key_type ", t) self) -> int", dictLen),          \
      Operator(                                                               \
          "aten::keys(Dict(" key_type ", t) self) -> " key_type "[](*)",      \
          dictKeys),                                                          \
      Operator(                                                               \
          "aten::values(Dict(" key_type ", t) self) -> t[](*)", dictValues),  \
      Operator(                                                               \
          "prim::DictIndex(Dict(" key_type ", t) self, " key_type             \
          " key) -> t(*)",                                                    \
          dictIndex),                                                         \
      Operator(                                                               \
          "aten::get(Dict(" key_type ", t) self, " key_type " key) -> t(*)?", \
          dictGet),                                                           \
      Operator(                                                               \
          "aten::get(Dict(" key_type ", t) self, " key_type                   \
          " key, t default_value) -> t(*)",                                   \
          dictGetDefault),                                                    \
      Operator(                                                               \
          "aten::__contains__(Dict(" key_type ", t) dict, " key_type         \
          " key) -> bool",                                                    \
          dictContains),                                                      \
      Operator(                                                               \
          "aten::_set_item(Dict(" key_type ", t)(a!) l, " key_type            \
          " idx, t(b -> *) v) -> ()",                                         \
          dictSetItem)

    CREATE_DICT_OPS("str"),
    CREATE_DICT_OPS("int"),
    CREATE_DICT_OPS("float"),
#undef CREATE_DICT_OPS

    Operator(
        "aten::divmod(int x, int y) -> (int, int)",
        [](Stack& stack) {
          int64_t a, b;
          lldiv_t divresult = {};
          pop(stack, a, b);
          if (b == 0) {
            throw std::runtime_error("ZeroDivisionError: integer division or modulo by zero");
          }
          divresult = lldiv(a, b);
          if (divresult.rem && (a < 0) != (b < 0)) {
            divresult.quot -= 1;
            divresult.rem  += b;
          }
          push(stack, static_cast<int64_t>(divresult.quot), \
            static_cast<int64_t>(divresult.rem));
          return 0;
        }),
    Operator(
        "aten::divmod(float x, float y) -> (float, float)",
        [](Stack& stack) {
          double a, b;
          pop(stack, a, b);
          if (b == 0) {
            throw std::runtime_error("ZeroDivisionError: float divmod()");
          }
          double rem = fmod(a, b);
          if (rem && (a < 0) != (b < 0)) {
            rem  += b;
          }
          push(stack, (a - rem)/b, rem);
          return 0;
        }),
#define DEFINE_DIVMOD_MIXED_OP(type_a, type_b)                              \
    Operator(                                                               \
        "aten::divmod(" #type_a " x," #type_b " y) -> (float, float)",      \
        [](Stack& stack) {                                                  \
          type_a a;                                                         \
          type_b b;                                                         \
          pop(stack, a, b);                                                 \
          if (b == 0) {                                                     \
            throw std::runtime_error("ZeroDivisionError: float divmod()");  \
          }                                                                 \
          double quot = floor(a / b);                                       \
          double rem = a - (quot * b);                                      \
          push(stack, quot, rem);                                           \
          return 0;                                                         \
        })

    DEFINE_DIVMOD_MIXED_OP(int, float),
    DEFINE_DIVMOD_MIXED_OP(float, int),

#undef DEFINE_DIVMOD_MIXED_OP

    Operator("aten::hash(str t) -> int", hashValue<std::string>),
    Operator("aten::hash(int t) -> int", hashValue<int>),
    Operator("aten::hash(float t) -> int", hashValue<double>),
});

bool simpleClassTypeArg(const Argument& arg, const ClassTypePtr& type) {
  return arg.type() == type && !arg.kwarg_only() && !arg.default_value();
}

void checkSortSchema(const Node* node, const c10::TypePtr& list_element_type) {
  std::stringstream error_str;
  if (auto class_type = list_element_type->cast<ClassType>()) {
    if (auto method = class_type->getMethod("__lt__")) {
      const auto& lt_schema = method->getSchema();
      const auto& schema_args = lt_schema.arguments();
      bool error =
          (schema_args.size() != 2 ||
           !simpleClassTypeArg(schema_args[0], class_type) ||
           !simpleClassTypeArg(schema_args[1], class_type) ||
           lt_schema.returns().size() != 1 ||
           lt_schema.returns()[0].type() != BoolType::get());
      if (!error) {
        return;
      }
    }
    error_str << "To sort a list of " << class_type->python_str()
              << " it must define a "
              << "__lt__ method with two inputs of type "
              << class_type->python_str() << " that "
              << "returns a bool";
  } else {
    error_str
        << "Input to list sort must be of Tensors, ints, floats, bools or "
        << "a User Defined Class that defines the __lt__ compare method"
        << ", got list of " << list_element_type->python_str() << "\n";
  }

  auto error_msg = script::ErrorReport(node->sourceRange());
  error_msg << error_str.str();
  throw error_msg;
}

// NB: this must be registered after the other aten::sort operators
RegisterOperators regSort({
    Operator(
        "aten::sort(t[](a!) self, bool reverse=False) -> ()",
        [](const Node* node) {
          const auto list_type =
              node->inputs().at(0)->type()->expect<ListType>();
          checkSortSchema(node, list_type->getElementType());
          const auto elem = list_type->getElementType()->expect<ClassType>();
          auto func = elem->getMethod("__lt__");
          return [func](Stack& stack) {
            bool reverse = pop(stack).toBool();
            auto g_list = pop(stack).toGenericList();
            Stack sort_stack;
            std::sort(
                g_list.begin(),
                g_list.end(),
                [func, reverse, &sort_stack](
                    IValue a, IValue b) -> bool {
                  // FBCode errors without this check - "strict weak ordering"
                  // TODO: remove when possible, since it just slows down
                  // sorting and doesn't do anything useful
                  if (a.isSameIdentity(b)) {
                    return false;
                  }
                  sort_stack.push_back(a);
                  sort_stack.push_back(b);
                  func->run(sort_stack);
                  return pop(sort_stack).toBool() ^ reverse;
                });
            return 0;
          };
        }),
});

// reference: _output_size in torch/nn/functional.py
// size can be none, int or intlist
// scale_factors can be none, float, or floatlist
std::vector<int64_t> _output_size(
    const at::Tensor& input,
    size_t dim,
    const IValue& size,
    const IValue& scale_factors) {
  if (!size.isNone()) {
    if (size.isInt()) {
      std::vector<int64_t> repeated(dim, size.toInt());
      return repeated;
    } else {
      return size.toIntListRef().vec();
    }
  }
  std::vector<double> scale_repeated;
  if (scale_factors.isDouble()) {
    scale_repeated = std::vector<double>(dim, scale_factors.toDouble());
  } else {
    scale_repeated = scale_factors.toDoubleListRef().vec();
  }
  std::vector<int64_t> ret;
  for (size_t i = 0; i < dim; ++i) {
    ret.push_back(std::floor(input.size(i + 2) * scale_repeated[i]));
  }
  return ret;
}

// reference: interpolate in torch/nn/functional.py
// size can be none, int or intlist
// scale_factors can be none, float, or floatlist
at::Tensor interpolate(
    const at::Tensor& input,
    const IValue& size,
    const IValue& scale_factors,
    const std::string& mode,
    c10::optional<bool> align_corners) {
  if ((mode == "nearest" || mode == "area")) {
    if (align_corners != c10::nullopt) {
      throw std::runtime_error(
          "align_corners option can only be set with the "
          "interpolating modes: linear | bilinear | bicubic | trilinear");
    }
  } else {
    if (align_corners == c10::nullopt) {
      AT_WARN(
          "Default upsampling behavior when mode=",
          mode,
          " is changed "
          "to align_corners=False since 0.4.0. Please specify align_corners=True "
          "if the old behavior is desired. See the documentation of nn.Upsample for details");
      align_corners = false;
    }
  }

  auto input_dim = input.dim();
  if (input_dim == 3 && mode == "nearest")
    return at::upsample_nearest1d(
        input, _output_size(input, 1, size, scale_factors));
  if (input_dim == 4 && mode == "nearest")
    return at::upsample_nearest2d(
        input, _output_size(input, 2, size, scale_factors));
  if (input_dim == 5 && mode == "nearest")
    return at::upsample_nearest3d(
        input, _output_size(input, 3, size, scale_factors));
  if (input_dim == 3 && mode == "area")
    return at::adaptive_avg_pool1d(
        input, _output_size(input, 1, size, scale_factors));
  if (input_dim == 4 && mode == "area")
    return at::adaptive_avg_pool2d(
        input, _output_size(input, 2, size, scale_factors));
  if (input_dim == 5 && mode == "area")
    return at::adaptive_avg_pool3d(
        input, _output_size(input, 3, size, scale_factors));
  if (input_dim == 3 && mode == "linear")
    return at::upsample_linear1d(
        input, _output_size(input, 1, size, scale_factors), *align_corners);
  if (input_dim == 3 && mode == "bilinear")
    throw std::runtime_error("Got 3D input, but bilinear mode needs 4D input");
  if (input_dim == 3 && mode == "bicubic")
    throw std::runtime_error("Got 3D input, but bicubic mode needs 4D input");
  if (input_dim == 3 && mode == "trilinear")
    throw std::runtime_error("Got 3D input, but trilinear mode needs 5D input");
  if (input_dim == 4 && mode == "linear")
    throw std::runtime_error("Got 4D input, but linear mode needs 3D input");
  if (input_dim == 4 && mode == "bilinear")
    return at::upsample_bilinear2d(
        input, _output_size(input, 2, size, scale_factors), *align_corners);
  if (input_dim == 4 && mode == "bicubic")
    return at::upsample_bicubic2d(
        input, _output_size(input, 2, size, scale_factors), *align_corners);
  if (input_dim == 4 && mode == "trilinear")
    throw std::runtime_error("Got 4D input, but trilinear mode needs 5D input");
  if (input_dim == 5 && mode == "linear")
    throw std::runtime_error("Got 5D input, but linear mode needs 3D input");
  if (input_dim == 5 && mode == "bilinear")
    throw std::runtime_error("Got 5D input, but bilinear mode needs 4D input");
  if (input_dim == 5 && mode == "bicubic")
    throw std::runtime_error("Got 5D input, but bicubic mode needs 4D input");
  if (input_dim == 5 && mode == "trilinear")
    return at::upsample_trilinear3d(
        input, _output_size(input, 3, size, scale_factors), *align_corners);

  AT_ERROR(
      "Input Error: Only 3D, 4D and 5D input Tensors supported",
      " (got ",
      input_dim,
      "D) for the modes: nearest | linear | bilinear | trilinear",
      " (got ",
      mode,
      ") ");
}

Operation interpolate_op(const Node* n) {
  return [](Stack& stack) {
    at::Tensor input;
    IValue size;
    IValue scale_factors;
    std::string mode;
    IValue align_corners;
    pop(stack, input, size, scale_factors, mode, align_corners);
    at::Tensor res = interpolate(
        input, size, scale_factors, mode, align_corners.toOptional<bool>());
    push(stack, std::move(res));
    return 0;
  };
}

// interpolate takes in float & float[] for scale factor
// upsample takes in int & int[], so convert the ints to floats before
// passing on to the interpolate op
IValue convert_scale_factor_to_double(const IValue& int_ivalue) {
  IValue scale_factor_double;
  if (int_ivalue.isInt()) {
    scale_factor_double = static_cast<double>(int_ivalue.toInt());
  } else if (int_ivalue.isIntList()) {
    auto int_list = int_ivalue.toIntListRef();
    std::vector<double> double_vec(int_list.begin(), int_list.end());
    scale_factor_double = c10::impl::toList(double_vec);
  } else if (int_ivalue.isNone()) {
    return IValue();
  } else {
    std::stringstream ss;
    ss << "Expecting optional int or int list arg for scale factor, got"
       << int_ivalue;
    throw std::runtime_error(ss.str());
  }
  return scale_factor_double;
}

Operation upsample_nearest_op(const Node* n) {
  return [](Stack& stack) {
    at::Tensor input;
    IValue size;
    IValue scale_factor_int;
    pop(stack, input, size, scale_factor_int);
    IValue scale_factor_double =
        convert_scale_factor_to_double(scale_factor_int);
    at::Tensor res =
        interpolate(input, size, scale_factor_double, "nearest", c10::nullopt);
    push(stack, std::move(res));
    return 0;
  };
}

Operation upsample_op(const Node* n) {
  return [](Stack& stack) {
    at::Tensor input;
    IValue size;
    IValue scale_factor_int;
    std::string mode;
    IValue align_corners;
    pop(stack, input, size, scale_factor_int, mode, align_corners);
    IValue scale_factor_double =
        convert_scale_factor_to_double(scale_factor_int);
    at::Tensor res = interpolate(
        input,
        size,
        scale_factor_double,
        mode,
        align_corners.toOptional<bool>());
    push(stack, std::move(res));
    return 0;
  };
}

Operation upsample_bilinear_op(const Node* n) {
  return [](Stack& stack) {
    at::Tensor input;
    IValue size;
    IValue scale_factor_int;
    pop(stack, input, size, scale_factor_int);
    IValue scale_factor_double =
        convert_scale_factor_to_double(scale_factor_int);
    at::Tensor res =
        interpolate(input, size, scale_factor_double, "bilinear", true);
    push(stack, std::move(res));
    return 0;
  };
}

RegisterOperators reg3({
    Operator(
        "aten::__interpolate(Tensor input, int? size = None, float[]? scale_factor = None, str mode = 'nearest', bool? align_corners = None) -> Tensor",
        interpolate_op),
    Operator(
        "aten::__interpolate(Tensor input, int[]? size = None, float[]? scale_factor = None, str mode = 'nearest', bool? align_corners = None) -> Tensor",
        interpolate_op),
    Operator(
        "aten::__interpolate(Tensor input, int? size = None, float? scale_factor = None, str mode = 'nearest', bool? align_corners = None) -> Tensor",
        interpolate_op),
    Operator(
        "aten::__interpolate(Tensor input, int[]? size = None, float? scale_factor = None, str mode = 'nearest', bool? align_corners = None) -> Tensor",
        interpolate_op),

    Operator(
        "aten::__upsample_nearest(Tensor input, int? size = None, int? scale_factor = None) -> Tensor",
        upsample_nearest_op),
    Operator(
        "aten::__upsample_nearest(Tensor input, int[]? size = None, int? scale_factor = None) -> Tensor",
        upsample_nearest_op),

    Operator(
        "aten::__upsample(Tensor input, int? size = None, int? scale_factor = None, str mode = 'nearest', bool? align_corners = None) -> Tensor",
        upsample_op),
    Operator(
        "aten::__upsample(Tensor input, int[]? size = None, int? scale_factor = None, str mode = 'nearest', bool? align_corners = None) -> Tensor",
        upsample_op),

    Operator(
        "aten::__upsample_bilinear(Tensor input, int? size = None, int? scale_factor = None) -> Tensor",
        upsample_bilinear_op),
    Operator(
        "aten::__upsample_bilinear(Tensor input, int[]? size = None, int? scale_factor = None) -> Tensor",
        upsample_bilinear_op),
    Operator(
        "aten::__upsample_bilinear(Tensor input, int? size = None, int[]? scale_factor = None) -> Tensor",
        upsample_bilinear_op),
    Operator(
        "aten::__upsample_bilinear(Tensor input, int[]? size = None, int[]? scale_factor = None) -> Tensor",
        upsample_bilinear_op),

});

at::Tensor leaky_relu(const at::Tensor& tensor, double scalar) {
  return at::leaky_relu(tensor, scalar);
}
at::Tensor cat(const std::vector<at::Tensor>& tensors) {
  return at::cat(tensors);
}

std::string get_first(const std::vector<std::vector<std::string>>& strings) {
  return strings[0][0];
}

static auto reg4 =
    torch::jit::RegisterOperators()
        .op("_test::leaky_relu(Tensor self, float v=0.01) -> Tensor",
            &leaky_relu)
        .op("_test::cat(Tensor[] inputs) -> Tensor", &cat)
        .op("_test::get_first", &get_first);
} // namespace
} // namespace jit
} // namespace torch<|MERGE_RESOLUTION|>--- conflicted
+++ resolved
@@ -958,11 +958,7 @@
            } else {
              return [=](Stack& stack) {
                const size_t stack_size = stack.size();
-<<<<<<< HEAD
-               c10::impl::GenericList vals = c10::impl::make_generic_list();
-=======
-               c10::List<IValue> vals;
->>>>>>> 30396f4b
+               c10::impl::GenericList vals;
                vals.reserve(num_inputs);
                for (size_t i = stack_size - num_inputs; i < stack_size; ++i) {
                  vals.emplace_back(std::move(stack[i]));
