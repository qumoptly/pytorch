#include <torch/csrc/distributed/c10d/reducer.h>

#include <functional>

#include <c10/util/Exception.h>
#include <torch/csrc/autograd/engine.h>
#include <torch/csrc/autograd/function_hook.h>
#include <torch/csrc/autograd/functions/accumulate_grad.h>
#include <torch/csrc/autograd/profiler.h>
#include <torch/csrc/utils/hash.h>
#include <torch/csrc/utils/memory.h>

namespace c10d {
namespace {

// Turns lambda without input/output into a torch::autograd::FunctionPostHook.
class LambdaPostHook : public torch::autograd::FunctionPostHook {
  using variable_list = std::vector<torch::autograd::Variable>;

 public:
  /* implicit */ LambdaPostHook(std::function<void(void)> fn)
      : fn_(std::move(fn)) {}

  variable_list operator()(
      const variable_list& outputs,
      const variable_list& /* unused */) override {
    fn_();
    return outputs;
  }

 protected:
  std::function<void(void)> fn_;
};

inline int64_t current_time_in_nanos() {
  return torch::autograd::profiler::getTime();
}

} // namespace

Reducer::Reducer(
    std::vector<std::vector<torch::autograd::Variable>> replicas,
    std::vector<std::vector<bool>> expect_sparse_gradients,
    std::vector<std::vector<size_t>> bucket_indices,
    std::shared_ptr<c10d::ProcessGroup> process_group)
    : replicas_(std::move(replicas)),
      expect_sparse_gradients_(std::move(expect_sparse_gradients)),
      process_group_(std::move(process_group)),
      expect_autograd_hooks_(false),
      require_finalize_(false),
      has_marked_unused_parameters_(false),
      next_bucket_(0),
      backward_stats_base_(0) {
  AT_ASSERTM(replicas_.size() >= 1, "Expected at least one model replica.");
  AT_ASSERTM(replicas_[0].size() >= 1, "Expected at least one parameter.");
  AT_ASSERT(expect_sparse_gradients.size() == replicas.size());

  // Verify that all specified variables require gradients,
  // and that they have the same size across replicas.
  {
    const auto replica_count = replicas_.size();
    for (size_t replica_index = 0; replica_index < replica_count;
         replica_index++) {
      const auto variable_count = replicas_[replica_index].size();
      AT_ASSERTM(
          replicas_[replica_index].size() == replicas_[0].size(),
          "Model replicas must have an equal number of parameters.");
      AT_ASSERTM(
          expect_sparse_gradients_[replica_index].size() ==
              expect_sparse_gradients_[0].size(),
          "Expected number of entries in expect_sparse_gradients ",
          "to be equal across replicas.");
      for (size_t variable_index = 0; variable_index < variable_count;
           variable_index++) {
        AT_ASSERTM(
            replicas_[replica_index][variable_index].requires_grad(),
            "Variables must require gradients (have `requires_grad` set).");
        AT_ASSERTM(
            replicas_[replica_index][variable_index].sizes() ==
                replicas_[0][variable_index].sizes(),
            "Variables across model replicas must have identical sizes.");
        AT_ASSERTM(
            replicas_[replica_index][variable_index].dtype() ==
                replicas_[0][variable_index].dtype(),
            "Variables across model replicas must have identical dtype.");
        AT_ASSERTM(
            expect_sparse_gradients_[replica_index][variable_index] ==
                expect_sparse_gradients_[0][variable_index],
            "Expected the same variables across replicas to either both ",
            "or neither expect a sparse gradient.");
      }
    }
  }

  // Initialize variable bucketing.
  // This can be reinitialized later after capturing runtime information.
  initialize_buckets(std::move(bucket_indices));

  // All variables are expected to have their `grad_fn` set to the gradient
  // accumulation function (since they are leafs in the autograd graph).
  // We store pointers to these functions such that we can check if they are
  // used in an autograd pass. If they are not, we know their grad tensors
  // can be marked as ready for reduction.
  {
    const auto replica_count = replicas_.size();
    grad_accumulators_.resize(replica_count);
    for (size_t replica_index = 0; replica_index < replica_count;
         replica_index++) {
      const auto variable_count = replicas_[replica_index].size();
      grad_accumulators_[replica_index].resize(variable_count);
      for (size_t variable_index = 0; variable_index < variable_count;
           variable_index++) {
        auto& variable = replicas_[replica_index][variable_index];

        // The gradient accumulator function is lazily initialized once.
        // Therefore we can use its presence in the autograd graph as
        // evidence that the parameter has participated in an iteration.
        auto grad_accumulator = variable.grad_accumulator();

        // Hook to execute after the gradient accumulator has executed.
        hooks_[grad_accumulator->add_post_hook(
            torch::make_unique<LambdaPostHook>([=] {
                std::lock_guard<std::mutex> lock(this->mutex_);
                this->mark_variable_ready(
                    replica_index,
                    variable_index,
                    /* called_from_autograd= */ true);
            }))] = grad_accumulator;

        // Map raw function pointer to replica index and parameter index.
        // This is used later on when the autograd graph is traversed
        // to check for parameters for which no gradient is computed.
        func_[grad_accumulator.get()] =
            std::make_tuple(replica_index, variable_index);

        // The gradient accumulator is stored as weak_ptr in the autograd
        // metadata of the variable, so we have to keep it alive here for
        // the raw pointer to be valid.
        grad_accumulators_[replica_index][variable_index] =
            std::move(grad_accumulator);
      }
    }
  }

  // Initialize backward stats vector.
  {
    const auto replica_count = replicas_.size();
    backward_stats_.resize(replica_count);
    const auto variable_count = replicas_[0].size();
    std::for_each(
        backward_stats_.begin(),
        backward_stats_.end(),
        [=](std::vector<int64_t>& v) { v.resize(variable_count); });
  }
}

<<<<<<< HEAD
void Reducer::mark_variable_ready_dense(
    size_t replica_index,
    size_t variable_index) {
  const auto& bucket_index = variable_locators_[variable_index];
  auto& bucket = buckets_[bucket_index.bucket_index];
  auto& replica = bucket.replicas[replica_index];
  auto& variable = replica.variables[bucket_index.intra_bucket_index];
  const auto offset = replica.offsets[bucket_index.intra_bucket_index];
  const auto length = replica.lengths[bucket_index.intra_bucket_index];

  // Copy contents of gradient tensor to bucket tensor.
  // If the gradient is not set, we assume it wasn't computed
  // as part of the current backwards pass, and zero the part
  // of the bucket it would otherwise hold.
  auto bucket_view = replica.contents.narrow(0, offset, length);
  auto& grad = variable.grad();
  if (grad.defined()) {
    // Ensure that the gradient type matches the bucket type.
    AT_ASSERTM(
        grad.type() == bucket_view.type(),
        "Expected ",
        bucket_view.type(),
        ", got ",
        grad.type());
    // Assert that the grad tensor and the bucket don't share storage.
    // If they did, we could avoid the copy altogether.
    // The reason for not doing this is that existing code calls
    // `detach_` from `zero_grad`, which is incompatible with views.
    AT_ASSERT(!grad.is_alias_of(bucket_view));
    AT_ASSERT(grad.device() == bucket_view.device());
    AT_ASSERT(grad.numel() == bucket_view.numel());
    bucket_view.copy_(grad.view({-1}), /* non_blocking */ true);
  } else {
    bucket_view.zero_();
  }
}

void Reducer::mark_variable_ready_sparse(
    size_t replica_index,
    size_t variable_index) {
  const auto& bucket_index = variable_locators_[variable_index];
  auto& bucket = buckets_[bucket_index.bucket_index];
  auto& replica = bucket.replicas[replica_index];
  auto& variable = replica.variables[bucket_index.intra_bucket_index];
  auto& grad = variable.grad();
  AT_ASSERTM(
      grad.options().layout() == c10::kSparse,
      "Expected variable to have sparse gradient.");
  AT_ASSERTM(grad.defined(), "Expected sparse gradient to be defined.");

  // Sparse tensors cannot be grouped together with other sparse tensors
  // in a single reduction operation like we can for dense tensors.
  // Therefore, the `offsets` and `lengths` vectors in the bucket replica
  // struct are empty, and there is no pre-existing accumulation tensor.
  // Directly assign the sparse tensor to the `contents` field.
  replica.contents = grad;
}

=======
Reducer::~Reducer() noexcept(false) {
  // Remove all hooks on variables registered by this Reducer. This is necessary
  // to make DDP failure recoverable. Otherwise, multiple Reducer instances
  // (from recoveries) will add their hooks to the original model, and those
  // hooks will try to invoke methods on a deleted Reducer objects.
  for (auto& hook : hooks_) {
    auto& key = hook.first;
    auto& grad_accumulator = hook.second;
    AT_ASSERTM(grad_accumulator->del_post_hook(key),
        "Reducer attempts to delete a non-existing hook.");
  }
}

>>>>>>> 9864a7e1
// Called when the gradient for the specified variable is ready.
// It can be called from two places:
// - By an autograd thread after executing a gradient accumulator function.
// - By the `Reducer::prepare_for_backward` function if the variable doesn't
//   show up in the autograd graph (and it wouldn't be called by autograd).
void Reducer::mark_variable_ready(
    size_t replica_index,
    size_t variable_index,
    bool called_from_autograd) {
  // Ignore if we don't expect to be called.
  // This may be the case if the user wants to accumulate gradients
  // for number of iterations before reducing them.
  if (!expect_autograd_hooks_) {
    return;
  }

  AT_ASSERTM(replica_index < replicas_.size(), "Out of range replica index.");
  AT_ASSERTM(
      variable_index < variable_locators_.size(),
      "Out of range variable index.");
  backward_stats_[replica_index][variable_index] =
      current_time_in_nanos() - backward_stats_base_;

  // Any time we mark a variable ready (be it in line due to unused parameters,
  // or via an autograd hook), we require a call to the finalize function. If
  // this doesn't happen before the next iteration (or call to
  // `prepare_for_backwards`), we know something is wrong.
  require_finalize_ = true;

  const auto& bucket_index = variable_locators_[variable_index];
  auto& bucket = buckets_[bucket_index.bucket_index];
  auto& replica = bucket.replicas[replica_index];
<<<<<<< HEAD
=======

  // Something is wrong if all variables contained in this bucket replica have
  // already been marked as ready.
  if (replica.pending == 0) {
    // Receiving a call to `mark_variable_ready` twice for the same variable
    // is only possible if the variable was initially deemed unused, and was
    // marked ready from the `prepare_for_backward` function, only to become
    // part of the autograd graph at a later point in time.
    AT_ASSERT(has_marked_unused_parameters_);
    AT_ERROR(
        "Expected to mark a variable ready only once. ",
        "",
        "This error is caused by use of a module parameter outside the ",
        "`forward` function. The return value of the `forward` function ",
        "is inspected by the distributed data parallel wrapper to figure ",
        "out if any of the module's parameters went unused. If this is the ",
        "case, it knows they won't receive gradients in a backward pass. ",
        "If any of those parameters are then used outside `forward`, this ",
        "error condition is triggered. ",
        "",
        "You can disable unused parameter detection by passing the keyword "
        "argument `find_unused_parameters=False` to ",
        "`torch.nn.parallel.DistributedDataParallel`.");
  }

  auto& variable = replica.variables[bucket_index.intra_bucket_index];
  const auto offset = replica.offsets[bucket_index.intra_bucket_index];
  const auto length = replica.lengths[bucket_index.intra_bucket_index];
>>>>>>> 9864a7e1

  if (bucket.expect_sparse_gradient) {
    mark_variable_ready_sparse(replica_index, variable_index);
  } else {
    mark_variable_ready_dense(replica_index, variable_index);
  }

  // TODO(@pietern): Make this work for both CPU/CUDA tensors.
  // When using CPU tensors we don't need to do this.
  // // Record event so that we can wait for all of them.
  // auto& event = replica.events[bucket_index.intra_bucket_index];
  // event.record();

  // Check if this was the final gradient for this bucket.
  if (--replica.pending == 0) {
    // Prescale bucket contents to turn the global sum into the global average.
    replica.contents.div_(process_group_->getSize());
    // Kick off reduction if all replicas for this bucket are ready.
    if (--bucket.pending == 0) {
      mark_bucket_ready(bucket_index.bucket_index);
    }
  }

  // Run finalizer function once the final bucket was marked ready.
  if (next_bucket_ == buckets_.size()) {
    if (called_from_autograd) {
      torch::autograd::Engine::get_default_engine().queue_callback([=] {
        std::lock_guard<std::mutex> lock(this->mutex_);
        this->finalize_backward();
      });
    } else {
      finalize_backward();
    }
  }
}

// Called when the bucket at the specified index is ready to be reduced.
void Reducer::mark_bucket_ready(size_t bucket_index) {
  AT_ASSERT(bucket_index >= next_bucket_);

  // Buckets are reduced in sequence. Ignore this bucket if
  // it's not its turn to be reduced.
  if (bucket_index > next_bucket_) {
    return;
  }

  // Keep going, until we either:
  // - have kicked off reduction for all buckets, or
  // - found a bucket that's not yet ready for reduction.
  for (; next_bucket_ < buckets_.size() && buckets_[next_bucket_].pending == 0;
       next_bucket_++) {
    auto& bucket = buckets_[next_bucket_];
    std::vector<at::Tensor> tensors;
    tensors.reserve(bucket.replicas.size());
    for (const auto& replica : bucket.replicas) {
      // TODO(@pietern): Ensure proper synchronization with the CUDA events
      // that recorded copies into this contents tensor. If these copies are
      // executed on non-default streams, the current stream for the device
      // that holds the contents tensor must wait on these events.
      //
      // As long as autograd uses the default stream for every device,
      // these operations are implicitly sequenced, and we don't need to
      // do any extra synchronization here.
      //
      tensors.push_back(replica.contents);
    }
    bucket.work = process_group_->allreduce(tensors);
  }
}

void Reducer::initialize_buckets(
    std::vector<std::vector<size_t>> bucket_indices) {
  std::lock_guard<std::mutex> lock(mutex_);

  // This shouldn't be called if we're expecting autograd hooks to fire.
  AT_ASSERTM(
      !expect_autograd_hooks_,
      "`initialize_buckets` must NOT be called during autograd execution.");

  // Clear current bucket assignment.
  buckets_.clear();
  variable_locators_.clear();

  // Ensure we have a bucket index for every variable.
  variable_locators_.resize(replicas_[0].size());

  // Iterate over buckets.
  const auto bucket_count = bucket_indices.size();
  const auto replica_count = replicas_.size();
  buckets_.reserve(bucket_count);
  for (size_t bucket_index = 0; bucket_index < bucket_count; bucket_index++) {
    Bucket bucket;

    // TODO(@pietern): Validate indices.
    // Must be non-empty, unique, and unique across buckets.
    AT_ASSERTM(
        bucket_indices[bucket_index].size() > 0, "Empty bucket specified.");

    // Variables that expect sparse gradients must have their own bucket.
    if (bucket_indices[bucket_index].size() == 1) {
      const auto variable_index = bucket_indices[bucket_index].front();
      bucket.expect_sparse_gradient =
          expect_sparse_gradients_[0][variable_index];
    } else {
      for (const auto variable_index : bucket_indices[bucket_index]) {
        AT_ASSERTM(
            !expect_sparse_gradients_[0][variable_index],
            "Buckets with more than one variable cannot include variables ",
            "that expect a sparse gradient.");
      }
    }

    // Iterate over model replicas.
    for (size_t replica_index = 0; replica_index < replica_count;
         replica_index++) {
      BucketReplica replica;

      if (bucket.expect_sparse_gradient) {
        const auto variable_index = bucket_indices[bucket_index].front();
        const auto& variable = replicas_[replica_index][variable_index];
        AT_ASSERT(bucket_indices[bucket_index].size() == 1);
        replica.variables = {variable};
      } else {
        at::TensorOptions options;
        size_t offset = 0;

        // Iterate over bucket variables.
        for (const auto variable_index : bucket_indices[bucket_index]) {
          AT_ASSERTM(
              variable_index < replicas_[replica_index].size(),
              "Out of range variable index specified.");
          const auto& variable = replicas_[replica_index][variable_index];
          if (!options.has_device()) {
            options = options.device(variable.device());
          } else {
            AT_ASSERTM(
                variable.device() == options.device(),
                "All parameters in a bucket must be ",
                "placed on the same device.");
          }
          if (!options.has_dtype()) {
            options = options.dtype(variable.dtype());
          } else {
            AT_ASSERTM(
                variable.dtype() == options.dtype(),
                "All parameters in a bucket must have the same dtype.");
          }
          const auto length = variable.numel();
          replica.variables.push_back(variable);
          replica.offsets.push_back(offset);
          replica.lengths.push_back(length);
          offset += length;
        }

        // Allocate bucket contents tensor.
        // This must be a Variable because as of Apr 2019 there is still
        // a distinction between the Tensor and Variable types, and it
        // is not recommended (or sometimes even possible) to mix and match.
        replica.contents = torch::autograd::make_variable_consuming(
            at::empty({static_cast<long>(offset)}, options));
      }

      // Add bucket replica to enclosing bucket.
      bucket.replicas.push_back(std::move(replica));
    }

    // Map participating variables to this bucket.
    // This is identical across replicas so we only need to do this once.
    size_t intra_bucket_index = 0;
    for (const auto variable_index : bucket_indices[bucket_index]) {
      AT_ASSERTM(
          variable_index < variable_locators_.size(),
          "Out of range variable index specified.");
      variable_locators_[variable_index] = VariableLocator{
          .bucket_index = bucket_index,
          .intra_bucket_index = intra_bucket_index++,
      };
    }

    buckets_.push_back(std::move(bucket));
  }
}

// Traverse the autograd graph starting at the specified output.
// All parameters for which we have a pointer to their gradient accumulation
// functions and don't show up in this graph can be marked as ready
// for reduction immediately. Not doing this means we would deadlock waiting
// on a gradient for those parameters that will never be computed.
//
// Rough copy of torch::autograd::Engine::compute_dependencies.
//
void Reducer::prepare_for_backward(
    const std::vector<torch::autograd::Variable>& outputs) {
  std::lock_guard<std::mutex> lock(mutex_);
  std::unordered_set<torch::autograd::Function*> seen;
  std::vector<torch::autograd::Function*> queue;

  // Check that any prior reduction has finished.
  // The variable `expect_autograd_hooks` is true until gradients for all
  // parameters have been received and all buckets are ready.
  if (require_finalize_) {
    AT_ERROR(
        "Expected to have finished reduction in the prior iteration before ",
        "starting a new one. ",
        "",
        "This error indicates that your module has parameters that were ",
        "not used in producing loss. ",
        "",
        "You can enable unused parameter detection by (1) passing the keyword "
        "argument `find_unused_parameters=True` to ",
        "`torch.nn.parallel.DistributedDataParallel`; (2) making sure all ",
        "`forward` function outputs participate in calculating loss. "
        "",
        "If you already have done the above two steps, then the distributed ",
        "data parallel module wasn't able to locate the output tensors in the ",
        "return value of your module's `forward` function. ",
        "Please include the loss function and the structure of the return ",
        "value of `forward` of your module when reporting this issue (e.g. ",
        "list, dict, iterable).");
  }

  // Reset accounting.
  has_marked_unused_parameters_ = true;
  expect_autograd_hooks_ = true;
  next_bucket_ = 0;
  backward_stats_base_ = current_time_in_nanos();
  for (auto& bucket : buckets_) {
    for (auto& replica : bucket.replicas) {
      replica.pending = replica.variables.size();
    }
    bucket.pending = bucket.replicas.size();
  }

  // If no outputs are specified, we assume that autograd hooks for ALL
  // variables will be called, and we don't have to search the autograd graph
  // for presence of these hooks.
  if (outputs.empty()) {
    has_marked_unused_parameters_ = false;
    return;
  }

  // Seed queue with the grad functions of all outputs.
  for (const auto& output : outputs) {
    const auto& grad_fn = output.grad_fn();
    if (grad_fn) {
      queue.push_back(grad_fn.get());
    }
  }

  // Traverse the autograd graph starting at the specified output.
  while (!queue.empty()) {
    auto fn = queue.back();
    queue.pop_back();
    for (const auto& edge : fn->next_edges()) {
      if (auto next_ptr = edge.function.get()) {
        const bool was_inserted = seen.insert(next_ptr).second;
        if (was_inserted) {
          queue.push_back(next_ptr);
        }
      }
    }
  }

  // Find accumulator functions that don't show up in this graph.
  for (const auto& it : func_) {
    // If the accumulator function is present in the graph, we know
    // a gradient will be computed for the corresponding parameter.
    if (seen.count(it.first) > 0) {
      continue;
    }

    size_t replica_index;
    size_t variable_index;
    std::tie(replica_index, variable_index) = it.second;
    mark_variable_ready(replica_index, variable_index);
  }
}

// A bucket with one or more dense tensors needs to be unflattened.
void Reducer::finalize_bucket_dense(Bucket& bucket) {
  for (auto& replica : bucket.replicas) {
    for (size_t intra_bucket_index = 0;
         intra_bucket_index < replica.variables.size();
         intra_bucket_index++) {
      auto& variable = replica.variables[intra_bucket_index];
      const auto offset = replica.offsets[intra_bucket_index];
      const auto length = replica.lengths[intra_bucket_index];
      auto bucket_view =
          replica.contents.narrow(0, offset, length).view(variable.sizes());
      auto& grad = variable.grad();
      if (!grad.defined()) {
        grad = at::empty(bucket_view.sizes(), bucket_view.options());
      }
      grad.copy_(bucket_view);
    }
  }
}

// A bucket with a single sparse tensor doesn't need to be unflattened,
// but merely assigned to the corresponding variable its grad.
void Reducer::finalize_bucket_sparse(Bucket& bucket) {
  const auto result = bucket.work->result();
  AT_ASSERT(bucket.replicas.size() == result.size());
  for (size_t i = 0; i < bucket.replicas.size(); i++) {
    auto& replica = bucket.replicas[i];
    AT_ASSERT(replica.variables.size() == 1);
    auto& variable = replica.variables.front();
    // The c10d API doesn't work with torch::autograd::Variable. We have to
    // manually box it when assigning to the grad. See #19145.
    variable.grad() = torch::autograd::make_variable(result[i]);
  }
}

void Reducer::finalize_backward() {
  // No longer expect autograd hooks to fire after this function returns.
  AT_ASSERT(expect_autograd_hooks_);
  expect_autograd_hooks_ = false;

  // No longer require call to finalize after this function returns.
  AT_ASSERT(require_finalize_);
  require_finalize_ = false;

  // Check that all buckets were completed and had their work kicked off.
  AT_ASSERT(next_bucket_ == buckets_.size());

  // Wait for asynchronous reduction to complete and unflatten contents.
  for (auto& bucket : buckets_) {
    AT_ASSERT(bucket.work);
    bucket.work->wait();
    if (bucket.expect_sparse_gradient) {
      finalize_bucket_sparse(bucket);
    } else {
      finalize_bucket_dense(bucket);
    }
  }
}

namespace {

// Tensors may be coalesced into buckets. Buckets must contain tensors of
// the same type, on the same device, so a bucket can identified by a
// composite key of a tensor's type identifier and its device.
struct BucketKey {
  BucketKey(c10::ScalarType type, c10::Device device)
      : type(std::move(type)), device(std::move(device)) {}

  const c10::ScalarType type;
  const c10::Device device;

  // See torch/csrc/utils/hash.h for dispatch code.
  static size_t hash(const BucketKey& key) {
    return torch::get_hash(key.type, key.device);
  }
};

inline bool operator==(const BucketKey& lhs, const BucketKey& rhs) {
  return lhs.type == rhs.type && lhs.device == rhs.device;
}

} // namespace

// This is equivalent to take_tensors but returns indices into the
// tensor list argument for bucket assignment. Also, it is aware
// of device placement and will not allow buckets to span devices.
std::vector<std::vector<size_t>> compute_bucket_assignment_by_size(
    const std::vector<at::Tensor>& tensors,
    const std::vector<bool>& expect_sparse_gradient,
    std::vector<size_t> bucket_size_limits) {
  AT_ASSERT(tensors.size() == expect_sparse_gradient.size());
  AT_ASSERT(tensors.size() > 0);

  std::vector<std::vector<size_t>> result;
  result.reserve(tensors.size());

  // Keep iterator into the size_limit vector by tensor type and device.
  // This is done so that we can use the consecutive bucket limits per type.
  std::unordered_map<
      BucketKey,
      std::vector<size_t>::iterator,
      torch::hash<BucketKey>>
      bucket_size_limit_iterators;

  // Local accumulator type for a single bucket.
  struct BucketAccumulator {
    std::vector<size_t> indices;
    size_t size = 0;
  };

  // Keep vector of indices and size accumulator by tensor type and device.
  std::unordered_map<BucketKey, BucketAccumulator, torch::hash<BucketKey>>
      buckets;

  for (size_t i = 0; i < tensors.size(); i++) {
    const auto& tensor = tensors[i];
    AT_ASSERTM(!tensor.is_sparse(), "No support for sparse tensors.");

    // If we expect a sparse gradient to be produced for this tensor, it cannot
    // be grouped together with other gradients and gets its own bucket.
    if (expect_sparse_gradient[i]) {
      result.push_back({i});
      continue;
    }

    auto key = BucketKey(tensor.scalar_type(), tensor.device());
    auto& bucket = buckets[key];
    bucket.indices.push_back(i);
    bucket.size += tensor.numel() * tensor.element_size();

    // Initialize bucket size limit iterator if necessary.
    if (bucket_size_limit_iterators.count(key) == 0) {
      bucket_size_limit_iterators[key] = bucket_size_limits.begin();
    }

    auto& bucket_size_limit_iterator = bucket_size_limit_iterators[key];
    const auto bucket_size_limit = *bucket_size_limit_iterator;
    if (bucket.size >= bucket_size_limit) {
      result.emplace_back(std::move(bucket.indices));
      bucket = BucketAccumulator();

      // Advance to the next bucket size limit for this type/device.
      auto next = bucket_size_limit_iterator + 1;
      if (next != bucket_size_limits.end()) {
        bucket_size_limit_iterator = next;
      }
    }
  }

  // Add remaining buckets.
  for (auto& it : buckets) {
    auto& bucket = it.second;
    if (!bucket.indices.empty()) {
      result.emplace_back(std::move(bucket.indices));
    }
  }

  // Sort resulting buckets by the minimum tensor index they include.
  // We assume that the order of the tensors is the order in which they are
  // used (or the reverse order in which their gradients are produced).
  // This sorting step ensures that the buckets are ready in consecutive order.
  std::sort(
      result.begin(),
      result.end(),
      [](const std::vector<size_t>& a, const std::vector<size_t>& b) {
        const auto amin = std::min_element(a.begin(), a.end());
        const auto bmin = std::min_element(b.begin(), b.end());
        return *amin < *bmin;
      });

  return result;
}

} // namespace c10d<|MERGE_RESOLUTION|>--- conflicted
+++ resolved
@@ -154,7 +154,19 @@
   }
 }
 
-<<<<<<< HEAD
+Reducer::~Reducer() noexcept(false) {
+  // Remove all hooks on variables registered by this Reducer. This is necessary
+  // to make DDP failure recoverable. Otherwise, multiple Reducer instances
+  // (from recoveries) will add their hooks to the original model, and those
+  // hooks will try to invoke methods on a deleted Reducer objects.
+  for (auto& hook : hooks_) {
+    auto& key = hook.first;
+    auto& grad_accumulator = hook.second;
+    AT_ASSERTM(grad_accumulator->del_post_hook(key),
+        "Reducer attempts to delete a non-existing hook.");
+  }
+}
+
 void Reducer::mark_variable_ready_dense(
     size_t replica_index,
     size_t variable_index) {
@@ -213,21 +225,6 @@
   replica.contents = grad;
 }
 
-=======
-Reducer::~Reducer() noexcept(false) {
-  // Remove all hooks on variables registered by this Reducer. This is necessary
-  // to make DDP failure recoverable. Otherwise, multiple Reducer instances
-  // (from recoveries) will add their hooks to the original model, and those
-  // hooks will try to invoke methods on a deleted Reducer objects.
-  for (auto& hook : hooks_) {
-    auto& key = hook.first;
-    auto& grad_accumulator = hook.second;
-    AT_ASSERTM(grad_accumulator->del_post_hook(key),
-        "Reducer attempts to delete a non-existing hook.");
-  }
-}
-
->>>>>>> 9864a7e1
 // Called when the gradient for the specified variable is ready.
 // It can be called from two places:
 // - By an autograd thread after executing a gradient accumulator function.
@@ -260,8 +257,6 @@
   const auto& bucket_index = variable_locators_[variable_index];
   auto& bucket = buckets_[bucket_index.bucket_index];
   auto& replica = bucket.replicas[replica_index];
-<<<<<<< HEAD
-=======
 
   // Something is wrong if all variables contained in this bucket replica have
   // already been marked as ready.
@@ -286,11 +281,6 @@
         "argument `find_unused_parameters=False` to ",
         "`torch.nn.parallel.DistributedDataParallel`.");
   }
-
-  auto& variable = replica.variables[bucket_index.intra_bucket_index];
-  const auto offset = replica.offsets[bucket_index.intra_bucket_index];
-  const auto length = replica.lengths[bucket_index.intra_bucket_index];
->>>>>>> 9864a7e1
 
   if (bucket.expect_sparse_gradient) {
     mark_variable_ready_sparse(replica_index, variable_index);
