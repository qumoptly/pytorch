#pragma once

#include <ATen/core/ivalue.h>
#include <ATen/core/jit_type.h>

namespace c10 {

namespace detail {
template<class T>
void add_initial_elements(const List<T>& list, ArrayRef<T> values) {
  list.reserve(values.size());
  for (const T& element : values) {
    list.push_back(element);
  }
}
}

template<class T>
List<T>::List(c10::intrusive_ptr<detail::ListImpl<StorageT>>&& elements)
: impl_(std::move(elements)) {}

template<class T>
List<T>::List()
: List(make_intrusive<detail::ListImpl<typename List<T>::StorageT>>()) {}

<<<<<<< HEAD
template<class T> List<T> make_list(ArrayRef<T> values) {
  List<T> result = make_list<T>();
  detail::add_initial_elements(result, values);
  return result;
}

template<>
C10_DEPRECATED_MESSAGE("IValue isn't a valid List element type. If you know the concrete key type at compile time, please specify it to make_list<T>(). If you only know it at runtime, impl::make_generic_list() might work for you.")
inline impl::GenericList make_list<IValue>() {
  return impl::GenericList(make_intrusive<detail::ListImpl<IValue>>());
}

template<>
C10_DEPRECATED_MESSAGE("IValue isn't a valid List element type. If you know the concrete key type at compile time, please specify it to make_list<T>(). If you only know it at runtime, impl::make_generic_list() might work for you.")
inline impl::GenericList make_list<IValue>(ArrayRef<IValue> values) {
  impl::GenericList result(make_intrusive<detail::ListImpl<IValue>>());
  detail::add_initial_elements(result, values);
  return result;
}

namespace impl {
inline GenericList make_generic_list() {
  return GenericList(make_intrusive<detail::ListImpl<IValue>>());
}

inline GenericList make_generic_list(ArrayRef<IValue> values) {
  auto result = GenericList(make_intrusive<detail::ListImpl<IValue>>());
  detail::add_initial_elements(result, values);
  return result;
=======
template<class T>
List<T>::List(ArrayRef<T> values)
: List(make_intrusive<detail::ListImpl<typename List<T>::StorageT>>()) {
  impl_->list.reserve(values.size());
  for (const T& element : values) {
    impl_->list.push_back(element);
  }
>>>>>>> 30396f4b
}

inline GenericList make_generic_list(TypePtr elementType) {
  return GenericList(make_intrusive<detail::ListImpl<IValue>>());
}

inline GenericList make_generic_list(TypePtr elementType, ArrayRef<IValue> values) {
  auto result = GenericList(make_intrusive<detail::ListImpl<IValue>>());
  detail::add_initial_elements(result, values);
  return result;
}
}

template<class T>
List<T>::List(List&& rhs) noexcept: impl_(std::move(rhs.impl_)) {
  rhs.impl_ = make_intrusive<detail::ListImpl<StorageT>>();
}

template<class T>
List<T>& List<T>::operator=(List&& rhs) noexcept {
  impl_ = std::move(rhs.impl_);
  rhs.impl_ = make_intrusive<detail::ListImpl<StorageT>>();
  return *this;
}

template<class T>
List<T> List<T>::copy() const {
  return List<T>(impl_->copy());
}

namespace detail {
  template<class T>
  T list_element_to(const T& element) {
    return element;
  }
  template<class T>
  T list_element_to(const IValue& element) {
    return element.template to<T>();
  }
  template<class T>
  T list_element_to(IValue&& element) {
    return std::move(element).template to<T>();
  }
  template<class T, class StorageT>
  StorageT list_element_from(const T& element) {
    return element;
  }
  template<class T, class StorageT>
  StorageT list_element_from(T&& element) {
    return std::move(element);
  }
}

namespace impl {

template<class T, class Iterator, class StorageT>
ListElementReference<T, Iterator, StorageT>::operator T() const {
  return detail::list_element_to<T>(*iterator_);
}

template<class T, class Iterator, class StorageT>
ListElementReference<T, Iterator, StorageT>& ListElementReference<T, Iterator, StorageT>::operator=(T&& new_value) && {
  *iterator_ = detail::list_element_from<T, StorageT>(std::move(new_value));
  return *this;
}

template<class T, class Iterator, class StorageT>
ListElementReference<T, Iterator, StorageT>& ListElementReference<T, Iterator, StorageT>::operator=(const T& new_value) && {
  *iterator_ = detail::list_element_from<T, StorageT>(std::move(new_value));
  return *this;
}

template<class T, class Iterator, class StorageT>
ListElementReference<T, Iterator, StorageT>& ListElementReference<T, Iterator, StorageT>::operator=(ListElementReference<T, Iterator, StorageT>&& rhs) && {
  *iterator_ = *rhs.iterator_;
  return *this;
}

template<class T, class Iterator, class StorageT>
void swap(ListElementReference<T, Iterator, StorageT>&& lhs, ListElementReference<T, Iterator, StorageT>&& rhs) {
  std::swap(*lhs.iterator_, *rhs.iterator_);
}
}

template<class T>
void List<T>::set(size_type pos, const value_type& value) const {
  impl_->list.at(pos) = detail::list_element_from<T, StorageT>(value);
}

template<class T>
void List<T>::set(size_type pos, value_type&& value) const {
  impl_->list.at(pos) = detail::list_element_from<T, StorageT>(std::move(value));
}

template<class T>
typename List<T>::value_type List<T>::get(size_type pos) const {
  return detail::list_element_to<T>(impl_->list.at(pos));
}

template<class T>
typename List<T>::internal_reference_type List<T>::operator[](size_type pos) const {
  impl_->list.at(pos); // Throw the exception if it is out of range.
  return {impl_->list.begin() + pos};
}

template<class T>
typename List<T>::value_type List<T>::extract(size_type pos) const {
  auto& elem = impl_->list.at(pos);
  auto result = detail::list_element_to<T>(std::move(elem));
  elem = detail::list_element_from<T, StorageT>(T{});
  return result;
}

template<class T>
typename List<T>::iterator List<T>::begin() const {
  return iterator(impl_->list.begin());
}

template<class T>
typename List<T>::iterator List<T>::end() const {
  return iterator(impl_->list.end());
}

template<class T>
bool List<T>::empty() const {
  return impl_->list.empty();
}

template<class T>
typename List<T>::size_type List<T>::size() const {
  return impl_->list.size();
}

template<class T>
void List<T>::reserve(size_type new_cap) const {
  impl_->list.reserve(new_cap);
}

template<class T>
void List<T>::clear() const {
  impl_->list.clear();
}

template<class T>
typename List<T>::iterator List<T>::insert(iterator pos, const T& value) const {
  return iterator { impl_->list.insert(pos.iterator_, detail::list_element_from<T, StorageT>(value)) };
}

template<class T>
typename List<T>::iterator List<T>::insert(iterator pos, T&& value) const {
  return iterator { impl_->list.insert(pos.iterator_, detail::list_element_from<T, StorageT>(std::move(value))) };
}

template<class T>
template<class... Args>
typename List<T>::iterator List<T>::emplace(iterator pos, Args&&... value) const {
  // TODO Use list_element_from?
  return iterator { impl_->list.emplace(pos.iterator_, std::forward<Args>(value)...) };
}

template<class T>
void List<T>::push_back(const T& value) const {
  impl_->list.push_back(detail::list_element_from<T, StorageT>(value));
}

template<class T>
void List<T>::push_back(T&& value) const {
  impl_->list.push_back(detail::list_element_from<T, StorageT>(std::move(value)));
}

template<class T>
template<class... Args>
void List<T>::emplace_back(Args&&... args) const {
  // TODO Use list_element_from?
  impl_->list.emplace_back(std::forward<Args>(args)...);
}

template<class T>
typename List<T>::iterator List<T>::erase(iterator pos) const {
  return iterator { impl_->list.erase(pos.iterator_) };
}

template<class T>
typename List<T>::iterator List<T>::erase(iterator first, iterator last) const {
  return iterator { impl_->list.erase(first.iterator_, last.iterator_) };
}

template<class T>
void List<T>::pop_back() const {
  impl_->list.pop_back();
}

template<class T>
void List<T>::resize(size_type count) const {
  impl_->list.resize(count, T{});
}

template<class T>
void List<T>::resize(size_type count, const T& value) const {
  impl_->list.resize(count, value);
}

template<class T>
bool list_is_equal(const List<T>& lhs, const List<T>& rhs) {
  if (lhs.size() != rhs.size()) {
    return false;
  }
  for (size_t i = 0; i < lhs.size(); ++i) {
    if (lhs.get(i) != rhs.get(i)) {
      return false;
    }
  }
  return true;
}

template<class T>
size_t List<T>::use_count() const {
  return impl_.use_count();
}

}<|MERGE_RESOLUTION|>--- conflicted
+++ resolved
@@ -1,19 +1,8 @@
 #pragma once
 
 #include <ATen/core/ivalue.h>
-#include <ATen/core/jit_type.h>
 
 namespace c10 {
-
-namespace detail {
-template<class T>
-void add_initial_elements(const List<T>& list, ArrayRef<T> values) {
-  list.reserve(values.size());
-  for (const T& element : values) {
-    list.push_back(element);
-  }
-}
-}
 
 template<class T>
 List<T>::List(c10::intrusive_ptr<detail::ListImpl<StorageT>>&& elements)
@@ -23,37 +12,6 @@
 List<T>::List()
 : List(make_intrusive<detail::ListImpl<typename List<T>::StorageT>>()) {}
 
-<<<<<<< HEAD
-template<class T> List<T> make_list(ArrayRef<T> values) {
-  List<T> result = make_list<T>();
-  detail::add_initial_elements(result, values);
-  return result;
-}
-
-template<>
-C10_DEPRECATED_MESSAGE("IValue isn't a valid List element type. If you know the concrete key type at compile time, please specify it to make_list<T>(). If you only know it at runtime, impl::make_generic_list() might work for you.")
-inline impl::GenericList make_list<IValue>() {
-  return impl::GenericList(make_intrusive<detail::ListImpl<IValue>>());
-}
-
-template<>
-C10_DEPRECATED_MESSAGE("IValue isn't a valid List element type. If you know the concrete key type at compile time, please specify it to make_list<T>(). If you only know it at runtime, impl::make_generic_list() might work for you.")
-inline impl::GenericList make_list<IValue>(ArrayRef<IValue> values) {
-  impl::GenericList result(make_intrusive<detail::ListImpl<IValue>>());
-  detail::add_initial_elements(result, values);
-  return result;
-}
-
-namespace impl {
-inline GenericList make_generic_list() {
-  return GenericList(make_intrusive<detail::ListImpl<IValue>>());
-}
-
-inline GenericList make_generic_list(ArrayRef<IValue> values) {
-  auto result = GenericList(make_intrusive<detail::ListImpl<IValue>>());
-  detail::add_initial_elements(result, values);
-  return result;
-=======
 template<class T>
 List<T>::List(ArrayRef<T> values)
 : List(make_intrusive<detail::ListImpl<typename List<T>::StorageT>>()) {
@@ -61,18 +19,6 @@
   for (const T& element : values) {
     impl_->list.push_back(element);
   }
->>>>>>> 30396f4b
-}
-
-inline GenericList make_generic_list(TypePtr elementType) {
-  return GenericList(make_intrusive<detail::ListImpl<IValue>>());
-}
-
-inline GenericList make_generic_list(TypePtr elementType, ArrayRef<IValue> values) {
-  auto result = GenericList(make_intrusive<detail::ListImpl<IValue>>());
-  detail::add_initial_elements(result, values);
-  return result;
-}
 }
 
 template<class T>
