--- conflicted
+++ resolved
@@ -5,11 +5,8 @@
 
 namespace c10 {
 
-<<<<<<< HEAD
 template<class T> TypePtr getTypePtr();
 
-=======
->>>>>>> 8a2a23ef
 namespace detail {
 template<class T>
 void add_initial_elements(const List<T>& list, ArrayRef<T> values) {
@@ -45,11 +42,7 @@
 
 namespace impl {
 inline GenericList make_generic_list() {
-<<<<<<< HEAD
   return GenericList(make_intrusive<detail::ListImpl<IValue>>(std::vector<IValue>{}, c10::nullopt));
-=======
-  return GenericList(make_intrusive<detail::ListImpl<IValue>>());
->>>>>>> 8a2a23ef
 }
 
 inline GenericList make_generic_list(ArrayRef<IValue> values) {
@@ -59,19 +52,14 @@
 }
 
 inline GenericList make_generic_list(TypePtr elementType) {
-<<<<<<< HEAD
   // TODO Assert that elementType would result in an IValue-based list
   return GenericList(make_intrusive<detail::ListImpl<IValue>>(std::vector<IValue>{}, std::move(elementType)));
-=======
-  return GenericList(make_intrusive<detail::ListImpl<IValue>>());
->>>>>>> 8a2a23ef
 }
 
 inline GenericList make_generic_list(TypePtr elementType, ArrayRef<IValue> values) {
   GenericList result = make_generic_list(std::move(elementType));
   detail::add_initial_elements(result, values);
   return result;
-<<<<<<< HEAD
 }
 
 template<class T>
@@ -92,8 +80,6 @@
 GenericList toGenericList(List<T> list) {
   static_assert(std::is_same<IValue, typename List<T>::StorageT>::value, "Can only call toGenericList with lists that store their elements as IValues.");
   return GenericList(std::move(list.impl_));
-=======
->>>>>>> 8a2a23ef
 }
 }
 
