#pragma once

#include <c10/macros/Macros.h>
#include <c10/util/TypeTraits.h>
#include <c10/util/TypeList.h>
#include <c10/util/flat_hash_map.h>
#include <c10/util/intrusive_ptr.h>

namespace c10 {
struct IValue;
template<class Key, class Value> class Dict;
struct Type;
using TypePtr = std::shared_ptr<Type>;

namespace impl {
C10_DEPRECATED_MESSAGE("Creating generic dicts without type information is deprecated. Please use make_generic_dict(keyType, valueType) instead.")
Dict<IValue, IValue> make_generic_dict();

Dict<IValue, IValue> make_generic_dict(TypePtr keyType, TypePtr valueType);
bool shallowEquals(const IValue& lhs, const IValue& rhs);

using valid_dict_key_types = guts::typelist::typelist<
  int64_t,
  std::string,
  double,
  bool
>;
}

namespace detail {

struct DictKeyHash {
  size_t operator()(const IValue& ivalue) const;
};

struct DictKeyEqualTo {
  bool operator()(const IValue& lhs, const IValue& rhs) const {
    return impl::shallowEquals(lhs, rhs);
  }
};

struct DictImpl final : public c10::intrusive_ptr_target {
  using dict_map_type = ska::flat_hash_map<IValue, IValue, DictKeyHash, DictKeyEqualTo>;
  dict_map_type dict;

  intrusive_ptr<DictImpl> copy() const;
};

}

namespace impl {
template<class Key, class Value, class Iterator> class DictIterator;
template<class Key, class Value, class Iterator>
bool operator==(const DictIterator<Key, Value, Iterator>& lhs, const DictIterator<Key, Value, Iterator>& rhs);

/**
 * A reference to an entry in the Dict.
 * Use the `key()` and `value()` methods to read the element.
 */
template<class Key, class Value, class Iterator>
class DictEntryRef final {
private:
  static constexpr bool is_const_ref() { return std::is_const<typename Iterator::value_type>::value; }

public:
  explicit DictEntryRef(Iterator iterator)
  : iterator_(std::move(iterator)) {}

  Key key() const {
    return iterator_->first.template to<Key>();
  }

  Value value() const {
    return iterator_->second.template to<Value>();
  }

  template<class Value_>
  void setValue(Value_&& value) const {
    static_assert(!is_const_ref(), "setValue() cannot be called on const_iterator.");
    static_assert(std::is_constructible<Value, Value_>::value, "Wrong type for the value argument of setValue()");
    iterator_->second = Value(std::forward<Value_>(value));
  }

private:
  Iterator iterator_;
  friend class DictIterator<Key, Value, Iterator>;
  friend class Dict<Key, Value>;
  friend bool operator==<Key, Value, Iterator>(const DictIterator<Key, Value, Iterator>& lhs, const DictIterator<Key, Value, Iterator>& rhs);
};

// this wraps map_type::iterator to make sure user code can't rely
// on it being the type of the underlying map.
template<class Key, class Value, class Iterator>
class DictIterator final : public std::iterator<std::forward_iterator_tag, DictEntryRef<Key, Value, Iterator>> {
public:
  explicit DictIterator() = default;
  ~DictIterator() = default;

  DictIterator(const DictIterator&) = default;
  DictIterator(DictIterator&&) noexcept = default;
  DictIterator& operator=(const DictIterator&) = default;
  DictIterator& operator=(DictIterator&&) = default;

  DictIterator& operator++() {
      ++entryRef_.iterator_;
      return *this;
  }

  DictIterator operator++(int) {
      DictIterator copy(*this);
      ++*this;
      return copy;
  }

  const DictEntryRef<Key, Value, Iterator>& operator*() const {
      return entryRef_;
  }

  const DictEntryRef<Key, Value, Iterator>* operator->() const {
    return &entryRef_;
  }

  // the template automatically disables the operator when we are already a
  // const_iterator, because that would cause a lot of compiler warnings otherwise.
  template<class const_iterator_ = typename detail::DictImpl::dict_map_type::const_iterator, class = guts::enable_if_t<!std::is_same<const_iterator_, Iterator>::value>>
  /* implicit */ operator DictIterator<Key, Value, const_iterator_>() const
  {
      return DictIterator<Key, Value, const_iterator_> { const_iterator_ { entryRef_.iterator_ } };
  }

private:
  explicit DictIterator(Iterator iterator): entryRef_(std::move(iterator)) {}

  DictEntryRef<Key, Value, Iterator> entryRef_;

  friend class DictIterator<Key, Value, typename detail::DictImpl::dict_map_type::iterator>;
  friend class Dict<Key, Value>;
  friend bool operator==<Key, Value, Iterator>(const DictIterator& lhs, const DictIterator& rhs);

  // TODO We also need comparison operators <, >, <=, >=, see ListIterator.
};

template<class Key, class Value, class Iterator>
inline bool operator==(const DictIterator<Key, Value, Iterator>& lhs, const DictIterator<Key, Value, Iterator>& rhs) {
  return lhs.entryRef_.iterator_ == rhs.entryRef_.iterator_;
}

template<class Key, class Value, class Iterator>
inline bool operator!=(const DictIterator<Key, Value, Iterator>& lhs, const DictIterator<Key, Value, Iterator>& rhs) {
  return !(lhs == rhs);
}

template<class Key, class Value> Dict<Key, Value> toTypedDict(Dict<IValue, IValue> dict);
template<class Key, class Value> Dict<IValue, IValue> toGenericDict(Dict<Key, Value> dict);
}

/**
 * An object of this class stores a map from Key to Value.
 *
 * This is a pointer type. After a copy, both Dicts
 * will share the same storage:
 *
 * > Dict<int, string> a;
 * > Dict<int, string> b = a;
 * > b.insert(3, "three");
 * > ASSERT("three" == a.at(3));
 *
 * We use this class in the PyTorch kernel API because that
 * allows us to do optimizations and switch out the underlying
 * map implementation without breaking backwards compatibility
 * for the kernel API.
 */
template<class Key, class Value>
class Dict final {
private:
  static_assert((std::is_same<IValue, Key>::value && std::is_same<IValue, Value>::value) || guts::typelist::contains<impl::valid_dict_key_types, Key>::value, "Invalid Key type for Dict. We only support int64_t, double, bool, and string.");

  // impl_ stores the underlying map as a ska::flat_hash_map.
  // We intentionally don't offer conversion from/to
  // ska::flat_hash_map, return references to it or something like that,
  // because such operations would get expensive if we switch out
  // the actual map implementation.
  // This is an intrusive_ptr because Dict is a pointer type.
  // Invariant: This will never be a nullptr, there will always be a valid
  // DictImpl.
  c10::intrusive_ptr<detail::DictImpl> impl_;

  explicit Dict(c10::intrusive_ptr<detail::DictImpl>&& impl);
  friend struct IValue;
  template<class K, class V> friend Dict<K, V> impl::toTypedDict(Dict<IValue, IValue>);
  template<class K, class V> friend Dict<IValue, IValue> impl::toGenericDict(Dict<K, V>);

public:
  using key_type = Key;
  using mapped_type = Value;
  using size_type = typename detail::DictImpl::dict_map_type::size_type;
  using iterator = impl::DictIterator<Key, Value, typename detail::DictImpl::dict_map_type::iterator>;
  using const_iterator = impl::DictIterator<Key, Value, typename detail::DictImpl::dict_map_type::const_iterator>;

  /**
   * Creates an empty dict.
   */
<<<<<<< HEAD
  friend Dict make_dict<Key, Value>();
  friend Dict<IValue, IValue> impl::make_generic_dict(TypePtr keyType, TypePtr valueType);
  friend Dict<IValue, IValue> impl::make_generic_dict();

  // please use make_dict instead
  Dict() = delete;
=======
  Dict();
>>>>>>> 30396f4b

  ~Dict() = default;

  Dict(const Dict&) = default;
  Dict& operator=(const Dict&) = default;
  Dict(Dict&&) noexcept;
  Dict& operator=(Dict&&) noexcept;

  /**
   * Create a new Dict pointing to a deep copy of the same data.
   * The Dict returned is a new dict with separate storage.
   * Changes in it are not reflected in the original dict or vice versa.
   */
  Dict copy() const;

  /**
   * Returns an iterator to the first element of the container.
   * If the container is empty, the returned iterator will be equal to end().
   */
  iterator begin();

  /**
   * Returns an iterator to the first element of the container.
   * If the container is empty, the returned iterator will be equal to end().
   */
  const_iterator begin() const;

  /**
   * Returns an iterator to the first element of the container.
   * If the container is empty, the returned iterator will be equal to end().
   */
  const_iterator cbegin() const;

  /**
   * Returns an iterator to the element following the last element of the container.
   * This element acts as a placeholder; attempting to access it results in undefined behavior.
   */
  iterator end();

  /**
   * Returns an iterator to the element following the last element of the container.
   * This element acts as a placeholder; attempting to access it results in undefined behavior.
   */
  const_iterator end() const;

  /**
   * Returns an iterator to the element following the last element of the container.
   * This element acts as a placeholder; attempting to access it results in undefined behavior.
   */
  const_iterator cend() const;

  /**
   * Checks if the container has no elements.
   */
  bool empty() const;

  /**
   * Returns the number of elements in the container.
   */
  size_type size() const;

  /**
   * Erases all elements from the container. After this call, size() returns zero.
   * Invalidates any references, pointers, or iterators referring to contained elements. May also invalidate past-the-end iterators.
   */
  void clear();

  /**
   * Inserts element(s) into the container, if the container doesn't already contain an element with an equivalent key.
   * May invalidate any references, pointers, or iterators referring to contained elements.
   *
   * @return A pair consisting of an iterator to the inserted element (or to the element that prevented the insertion) and a bool denoting whether the insertion took place.
   */
  template<class Key_, class Value_>
  std::pair<iterator, bool> insert(Key_&& key, Value_&& value);

  /**
   * If an element with the given key already exists, it is overwritten with the given value.
   * Otherwise, a new element with the given key and value are inserted.
   * May invalidate any references, pointers, or iterators referring to contained elements.
   *
   * @return The bool component is true if the insertion took place and false if the assignment took place. The iterator component is pointing at the element that was inserted or updated.
   */
  template<class Key_, class Value_>
  std::pair<iterator, bool> insert_or_assign(Key_&& key, Value_&& value);

  /**
   * Removes the element pointed to by iter.
   * May invalidate any references, pointers, or iterators referring to contained elements.
   * The iterator iter must be valid and dereferenceable. Thus the end() iterator (which is valid, but is not dereferenceable) cannot be used as a value for iter.
   */
  void erase(const_iterator iter);

  /**
   * Removes the element with the given key, if it exists.
   * May invalidate any references, pointers, or iterators referring to contained elements.
   *
   * @return The number of elements removed. This is either '1' if an element with the key existed, or '0' if it didn't.
   */
  C10_NODISCARD size_t erase(const Key& key);

  /**
   * Returns the mapped value of the element with key equivalent to key.
   * If no such element exists, an exception of type std::out_of_range is thrown.
   */
  Value at(const Key& key) const;

  /**
   * Finds an element with key equivalent to key.
   *
   * @return Iterator to an element with key equivalent to key.
   *         If no such element is found, past-the-end (see end()) iterator is returned.
   */
  iterator find(const Key& key);

  /**
   * Finds an element with key equivalent to key.
   *
   * @return Iterator to an element with key equivalent to key.
   *         If no such element is found, past-the-end (see end()) iterator is returned.
   */
  const_iterator find(const Key& key) const;

  /**
   * Checks if there is an element with key equivalent to key in the container.
   *
   * @return true if there is such an element, otherwise false.
   */
  bool contains(const Key& key) const;

  /**
   * Increase the capacity so that at least count elements can be stored without
   * having to reallocate or rehash.
   */
  void reserve(size_type count);
};

namespace impl {
// GenericDict is how IValue stores dicts. It is, however, not part of the
// public API. Kernels should use Dicts with concrete Key, Value types instead
// (maybe except for some internal prim ops).
using GenericDict = Dict<IValue, IValue>;

template<class Key, class Value>
Dict<Key, Value> toTypedDict(GenericDict dict) {
  return Dict<Key, Value>(std::move(dict.impl_));
}

template<class Key, class Value>
GenericDict toGenericDict(Dict<Key, Value> dict) {
  return GenericDict(std::move(dict.impl_));
}

}
}

namespace torch {
  template<class Key, class Value> using Dict = c10::Dict<Key, Value>;
}

#include <ATen/core/Dict_inl.h><|MERGE_RESOLUTION|>--- conflicted
+++ resolved
@@ -9,14 +9,8 @@
 namespace c10 {
 struct IValue;
 template<class Key, class Value> class Dict;
-struct Type;
-using TypePtr = std::shared_ptr<Type>;
 
 namespace impl {
-C10_DEPRECATED_MESSAGE("Creating generic dicts without type information is deprecated. Please use make_generic_dict(keyType, valueType) instead.")
-Dict<IValue, IValue> make_generic_dict();
-
-Dict<IValue, IValue> make_generic_dict(TypePtr keyType, TypePtr valueType);
 bool shallowEquals(const IValue& lhs, const IValue& rhs);
 
 using valid_dict_key_types = guts::typelist::typelist<
@@ -200,16 +194,7 @@
   /**
    * Creates an empty dict.
    */
-<<<<<<< HEAD
-  friend Dict make_dict<Key, Value>();
-  friend Dict<IValue, IValue> impl::make_generic_dict(TypePtr keyType, TypePtr valueType);
-  friend Dict<IValue, IValue> impl::make_generic_dict();
-
-  // please use make_dict instead
-  Dict() = delete;
-=======
   Dict();
->>>>>>> 30396f4b
 
   ~Dict() = default;
 
