#pragma once

#include <c10/core/Scalar.h>
#include <c10/core/MemoryFormat.h>
#include <c10/core/QScheme.h>
#include <c10/macros/Macros.h>
#include <c10/core/TensorOptions.h>
#include <c10/util/intrusive_ptr.h>
#include <ATen/core/DeprecatedTypeProperties.h>
#include <ATen/core/ATenDispatch.h>
#ifdef NAMEDTENSOR_ENABLED
#include <ATen/NamedTensor.h>
#endif

namespace at {

struct Quantizer;
// This is temporary typedef to enable Quantizer in aten native function API
// we'll remove them when we are actually exposing Quantizer class
// to frontend
using ConstQuantizerPtr = const c10::intrusive_ptr<Quantizer>&;

inline Tensor Tensor::toType(const DeprecatedTypeProperties & t, bool non_blocking) const {
  if(type() == t)
    return *this;
  return to(
      at::device(t.device_type()).layout(t.layout()).dtype(t.scalarType()),
      non_blocking,
      /*copy=*/ true);
}

inline Tensor Tensor::cpu() const {
  return toType(type().cpu());
}

inline Tensor Tensor::cuda() const {
  return toType(type().cuda());
}

inline Tensor Tensor::hip() const {
  return toType(type().hip());
}

inline Tensor Tensor::toType(ScalarType t) const {
  return toType(type().toScalarType(t));
}

inline Tensor Tensor::toBackend(Backend b) const {
  return toType(type().toBackend(b));
}

inline TensorOptions Tensor::options() const {
  return TensorOptions().dtype(dtype())
                        .device(device())
                        .layout(layout())
                        .is_variable(is_variable());
}

inline void Tensor::backward(
    c10::optional<Tensor> gradient,
    bool keep_graph,
    bool create_graph) {
  dispatch_type().backward(*this, std::move(gradient), keep_graph, create_graph);
}

inline void Tensor::set_data(Tensor new_data) {
  dispatch_type().set_data(*this, new_data);
}

// all static inline to allow for inlining of the non-dynamic part of dispatch
inline Tensor Tensor::abs() const {
    static auto table = globalATenDispatch().getOpTable("aten::abs(Tensor self) -> Tensor");
    return table->getOp<Tensor (const Tensor &)>(tensorTypeIdToBackend(type_id()), is_variable())(*this);
}
inline Tensor & Tensor::abs_() {
    static auto table = globalATenDispatch().getOpTable("aten::abs_(Tensor(a!) self) -> Tensor(a!)");
    return table->getOp<Tensor & (Tensor &)>(tensorTypeIdToBackend(type_id()), is_variable())(*this);
}
inline Tensor Tensor::acos() const {
    static auto table = globalATenDispatch().getOpTable("aten::acos(Tensor self) -> Tensor");
    return table->getOp<Tensor (const Tensor &)>(tensorTypeIdToBackend(type_id()), is_variable())(*this);
}
inline Tensor & Tensor::acos_() {
    static auto table = globalATenDispatch().getOpTable("aten::acos_(Tensor(a!) self) -> Tensor(a!)");
    return table->getOp<Tensor & (Tensor &)>(tensorTypeIdToBackend(type_id()), is_variable())(*this);
}
inline Tensor Tensor::add(const Tensor & other, Scalar alpha) const {
    static auto table = globalATenDispatch().getOpTable("aten::add(Tensor self, Tensor other, *, Scalar alpha=1) -> Tensor");
    return table->getOp<Tensor (const Tensor &, const Tensor &, Scalar)>(tensorTypeIdToBackend(type_id()), is_variable())(*this, other, alpha);
}
inline Tensor & Tensor::add_(const Tensor & other, Scalar alpha) {
    static auto table = globalATenDispatch().getOpTable("aten::add_(Tensor(a!) self, Tensor other, *, Scalar alpha=1) -> Tensor(a!)");
    return table->getOp<Tensor & (Tensor &, const Tensor &, Scalar)>(tensorTypeIdToBackend(type_id()), is_variable())(*this, other, alpha);
}
inline Tensor Tensor::add(Scalar other, Scalar alpha) const {
    static auto table = globalATenDispatch().getOpTable("aten::add(Tensor self, Scalar other, Scalar alpha=1) -> Tensor");
    return table->getOp<Tensor (const Tensor &, Scalar, Scalar)>(tensorTypeIdToBackend(type_id()), is_variable())(*this, other, alpha);
}
inline Tensor & Tensor::add_(Scalar other, Scalar alpha) {
    static auto table = globalATenDispatch().getOpTable("aten::add_(Tensor(a!) self, Scalar other, Scalar alpha=1) -> Tensor(a!)");
    return table->getOp<Tensor & (Tensor &, Scalar, Scalar)>(tensorTypeIdToBackend(type_id()), is_variable())(*this, other, alpha);
}
inline Tensor Tensor::addmv(const Tensor & mat, const Tensor & vec, Scalar beta, Scalar alpha) const {
    static auto table = globalATenDispatch().getOpTable("aten::addmv(Tensor self, Tensor mat, Tensor vec, *, Scalar beta=1, Scalar alpha=1) -> Tensor");
    return table->getOp<Tensor (const Tensor &, const Tensor &, const Tensor &, Scalar, Scalar)>(tensorTypeIdToBackend(type_id()), is_variable())(*this, mat, vec, beta, alpha);
}
inline Tensor & Tensor::addmv_(const Tensor & mat, const Tensor & vec, Scalar beta, Scalar alpha) {
    static auto table = globalATenDispatch().getOpTable("aten::addmv_(Tensor(a!) self, Tensor mat, Tensor vec, *, Scalar beta=1, Scalar alpha=1) -> Tensor(a!)");
    return table->getOp<Tensor & (Tensor &, const Tensor &, const Tensor &, Scalar, Scalar)>(tensorTypeIdToBackend(type_id()), is_variable())(*this, mat, vec, beta, alpha);
}
inline Tensor Tensor::addr(const Tensor & vec1, const Tensor & vec2, Scalar beta, Scalar alpha) const {
    static auto table = globalATenDispatch().getOpTable("aten::addr(Tensor self, Tensor vec1, Tensor vec2, *, Scalar beta=1, Scalar alpha=1) -> Tensor");
    return table->getOp<Tensor (const Tensor &, const Tensor &, const Tensor &, Scalar, Scalar)>(tensorTypeIdToBackend(type_id()), is_variable())(*this, vec1, vec2, beta, alpha);
}
inline Tensor & Tensor::addr_(const Tensor & vec1, const Tensor & vec2, Scalar beta, Scalar alpha) {
    static auto table = globalATenDispatch().getOpTable("aten::addr_(Tensor(a!) self, Tensor vec1, Tensor vec2, *, Scalar beta=1, Scalar alpha=1) -> Tensor(a!)");
    return table->getOp<Tensor & (Tensor &, const Tensor &, const Tensor &, Scalar, Scalar)>(tensorTypeIdToBackend(type_id()), is_variable())(*this, vec1, vec2, beta, alpha);
}
inline Tensor Tensor::all(int64_t dim, bool keepdim) const {
    static auto table = globalATenDispatch().getOpTable("aten::all(Tensor self, int dim, bool keepdim=False) -> Tensor");
    return table->getOp<Tensor (const Tensor &, int64_t, bool)>(tensorTypeIdToBackend(type_id()), is_variable())(*this, dim, keepdim);
}
inline bool Tensor::allclose(const Tensor & other, double rtol, double atol, bool equal_nan) const {
    static auto table = globalATenDispatch().getOpTable("aten::allclose(Tensor self, Tensor other, float rtol=1e-05, float atol=1e-08, bool equal_nan=False) -> bool");
    return table->getOp<bool (const Tensor &, const Tensor &, double, double, bool)>(tensorTypeIdToBackend(type_id()), is_variable())(*this, other, rtol, atol, equal_nan);
}
inline Tensor Tensor::any(int64_t dim, bool keepdim) const {
    static auto table = globalATenDispatch().getOpTable("aten::any(Tensor self, int dim, bool keepdim=False) -> Tensor");
    return table->getOp<Tensor (const Tensor &, int64_t, bool)>(tensorTypeIdToBackend(type_id()), is_variable())(*this, dim, keepdim);
}
inline Tensor Tensor::argmax(c10::optional<int64_t> dim, bool keepdim) const {
    static auto table = globalATenDispatch().getOpTable("aten::argmax(Tensor self, int? dim=None, bool keepdim=False) -> Tensor");
    return table->getOp<Tensor (const Tensor &, c10::optional<int64_t>, bool)>(tensorTypeIdToBackend(type_id()), is_variable())(*this, dim, keepdim);
}
inline Tensor Tensor::argmin(c10::optional<int64_t> dim, bool keepdim) const {
    static auto table = globalATenDispatch().getOpTable("aten::argmin(Tensor self, int? dim=None, bool keepdim=False) -> Tensor");
    return table->getOp<Tensor (const Tensor &, c10::optional<int64_t>, bool)>(tensorTypeIdToBackend(type_id()), is_variable())(*this, dim, keepdim);
}
inline Tensor Tensor::as_strided(IntArrayRef size, IntArrayRef stride, c10::optional<int64_t> storage_offset) const {
    static auto table = globalATenDispatch().getOpTable("aten::as_strided(Tensor(a) self, int[] size, int[] stride, int? storage_offset=None) -> Tensor(a)");
    return table->getOp<Tensor (const Tensor &, IntArrayRef, IntArrayRef, c10::optional<int64_t>)>(tensorTypeIdToBackend(type_id()), is_variable())(*this, size, stride, storage_offset);
}
inline Tensor & Tensor::as_strided_(IntArrayRef size, IntArrayRef stride, c10::optional<int64_t> storage_offset) {
    static auto table = globalATenDispatch().getOpTable("aten::as_strided_(Tensor(a!) self, int[] size, int[] stride, int? storage_offset=None) -> Tensor(a!)");
    return table->getOp<Tensor & (Tensor &, IntArrayRef, IntArrayRef, c10::optional<int64_t>)>(tensorTypeIdToBackend(type_id()), is_variable())(*this, size, stride, storage_offset);
}
inline Tensor Tensor::asin() const {
    static auto table = globalATenDispatch().getOpTable("aten::asin(Tensor self) -> Tensor");
    return table->getOp<Tensor (const Tensor &)>(tensorTypeIdToBackend(type_id()), is_variable())(*this);
}
inline Tensor & Tensor::asin_() {
    static auto table = globalATenDispatch().getOpTable("aten::asin_(Tensor(a!) self) -> Tensor(a!)");
    return table->getOp<Tensor & (Tensor &)>(tensorTypeIdToBackend(type_id()), is_variable())(*this);
}
inline Tensor Tensor::atan() const {
    static auto table = globalATenDispatch().getOpTable("aten::atan(Tensor self) -> Tensor");
    return table->getOp<Tensor (const Tensor &)>(tensorTypeIdToBackend(type_id()), is_variable())(*this);
}
inline Tensor & Tensor::atan_() {
    static auto table = globalATenDispatch().getOpTable("aten::atan_(Tensor(a!) self) -> Tensor(a!)");
    return table->getOp<Tensor & (Tensor &)>(tensorTypeIdToBackend(type_id()), is_variable())(*this);
}
inline Tensor Tensor::baddbmm(const Tensor & batch1, const Tensor & batch2, Scalar beta, Scalar alpha) const {
    static auto table = globalATenDispatch().getOpTable("aten::baddbmm(Tensor self, Tensor batch1, Tensor batch2, *, Scalar beta=1, Scalar alpha=1) -> Tensor");
    return table->getOp<Tensor (const Tensor &, const Tensor &, const Tensor &, Scalar, Scalar)>(tensorTypeIdToBackend(type_id()), is_variable())(*this, batch1, batch2, beta, alpha);
}
inline Tensor & Tensor::baddbmm_(const Tensor & batch1, const Tensor & batch2, Scalar beta, Scalar alpha) {
    static auto table = globalATenDispatch().getOpTable("aten::baddbmm_(Tensor(a!) self, Tensor batch1, Tensor batch2, *, Scalar beta=1, Scalar alpha=1) -> Tensor(a!)");
    return table->getOp<Tensor & (Tensor &, const Tensor &, const Tensor &, Scalar, Scalar)>(tensorTypeIdToBackend(type_id()), is_variable())(*this, batch1, batch2, beta, alpha);
}
inline Tensor Tensor::bernoulli(Generator * generator) const {
    static auto table = globalATenDispatch().getOpTable("aten::bernoulli(Tensor self, *, Generator? generator=None) -> Tensor");
    return table->getOp<Tensor (const Tensor &, Generator *)>(tensorTypeIdToBackend(type_id()), is_variable())(*this, generator);
}
inline Tensor & Tensor::bernoulli_(const Tensor & p, Generator * generator) {
    static auto table = globalATenDispatch().getOpTable("aten::bernoulli_(Tensor(a!) self, Tensor p, *, Generator? generator=None) -> Tensor(a!)");
    return table->getOp<Tensor & (Tensor &, const Tensor &, Generator *)>(tensorTypeIdToBackend(type_id()), is_variable())(*this, p, generator);
}
inline Tensor & Tensor::bernoulli_(double p, Generator * generator) {
    static auto table = globalATenDispatch().getOpTable("aten::bernoulli_(Tensor(a!) self, float p=0.5, *, Generator? generator=None) -> Tensor(a!)");
    return table->getOp<Tensor & (Tensor &, double, Generator *)>(tensorTypeIdToBackend(type_id()), is_variable())(*this, p, generator);
}
inline Tensor Tensor::bernoulli(double p, Generator * generator) const {
    static auto table = globalATenDispatch().getOpTable("aten::bernoulli(Tensor self, float p, *, Generator? generator=None) -> Tensor");
    return table->getOp<Tensor (const Tensor &, double, Generator *)>(tensorTypeIdToBackend(type_id()), is_variable())(*this, p, generator);
}
inline Tensor Tensor::bincount(const Tensor & weights, int64_t minlength) const {
    static auto table = globalATenDispatch().getOpTable("aten::bincount(Tensor self, Tensor? weights=None, int minlength=0) -> Tensor");
    return table->getOp<Tensor (const Tensor &, const Tensor &, int64_t)>(tensorTypeIdToBackend(type_id()), is_variable())(*this, weights, minlength);
}
inline Tensor Tensor::bmm(const Tensor & mat2) const {
    static auto table = globalATenDispatch().getOpTable("aten::bmm(Tensor self, Tensor mat2) -> Tensor");
    return table->getOp<Tensor (const Tensor &, const Tensor &)>(tensorTypeIdToBackend(type_id()), is_variable())(*this, mat2);
}
inline Tensor Tensor::ceil() const {
    static auto table = globalATenDispatch().getOpTable("aten::ceil(Tensor self) -> Tensor");
    return table->getOp<Tensor (const Tensor &)>(tensorTypeIdToBackend(type_id()), is_variable())(*this);
}
inline Tensor & Tensor::ceil_() {
    static auto table = globalATenDispatch().getOpTable("aten::ceil_(Tensor(a!) self) -> Tensor(a!)");
    return table->getOp<Tensor & (Tensor &)>(tensorTypeIdToBackend(type_id()), is_variable())(*this);
}
inline std::vector<Tensor> Tensor::chunk(int64_t chunks, int64_t dim) const {
    static auto table = globalATenDispatch().getOpTable("aten::chunk(Tensor(a) self, int chunks, int dim=0) -> Tensor(a)[]");
    return table->getOp<std::vector<Tensor> (const Tensor &, int64_t, int64_t)>(tensorTypeIdToBackend(type_id()), is_variable())(*this, chunks, dim);
}
inline Tensor Tensor::clamp(c10::optional<Scalar> min, c10::optional<Scalar> max) const {
    static auto table = globalATenDispatch().getOpTable("aten::clamp(Tensor self, Scalar? min=None, Scalar? max=None) -> Tensor");
    return table->getOp<Tensor (const Tensor &, c10::optional<Scalar>, c10::optional<Scalar>)>(tensorTypeIdToBackend(type_id()), is_variable())(*this, min, max);
}
inline Tensor & Tensor::clamp_(c10::optional<Scalar> min, c10::optional<Scalar> max) {
    static auto table = globalATenDispatch().getOpTable("aten::clamp_(Tensor(a!) self, Scalar? min=None, Scalar? max=None) -> Tensor(a!)");
    return table->getOp<Tensor & (Tensor &, c10::optional<Scalar>, c10::optional<Scalar>)>(tensorTypeIdToBackend(type_id()), is_variable())(*this, min, max);
}
inline Tensor Tensor::clamp_max(Scalar max) const {
    static auto table = globalATenDispatch().getOpTable("aten::clamp_max(Tensor self, Scalar max) -> Tensor");
    return table->getOp<Tensor (const Tensor &, Scalar)>(tensorTypeIdToBackend(type_id()), is_variable())(*this, max);
}
inline Tensor & Tensor::clamp_max_(Scalar max) {
    static auto table = globalATenDispatch().getOpTable("aten::clamp_max_(Tensor(a!) self, Scalar max) -> Tensor(a!)");
    return table->getOp<Tensor & (Tensor &, Scalar)>(tensorTypeIdToBackend(type_id()), is_variable())(*this, max);
}
inline Tensor Tensor::clamp_min(Scalar min) const {
    static auto table = globalATenDispatch().getOpTable("aten::clamp_min(Tensor self, Scalar min) -> Tensor");
    return table->getOp<Tensor (const Tensor &, Scalar)>(tensorTypeIdToBackend(type_id()), is_variable())(*this, min);
}
inline Tensor & Tensor::clamp_min_(Scalar min) {
    static auto table = globalATenDispatch().getOpTable("aten::clamp_min_(Tensor(a!) self, Scalar min) -> Tensor(a!)");
    return table->getOp<Tensor & (Tensor &, Scalar)>(tensorTypeIdToBackend(type_id()), is_variable())(*this, min);
}
inline Tensor Tensor::contiguous(MemoryFormat memory_format) const {
    static auto table = globalATenDispatch().getOpTable("aten::contiguous(Tensor self, *, MemoryFormat memory_format=contiguous_format) -> Tensor");
    return table->getOp<Tensor (const Tensor &, MemoryFormat)>(tensorTypeIdToBackend(type_id()), is_variable())(*this, memory_format);
}
inline Tensor & Tensor::copy_(const Tensor & src, bool non_blocking) {
    static auto table = globalATenDispatch().getOpTable("aten::copy_(Tensor(a!) self, Tensor src, bool non_blocking=False) -> Tensor(a!)");
    return table->getOp<Tensor & (Tensor &, const Tensor &, bool)>(tensorTypeIdToBackend(type_id()), is_variable())(*this, src, non_blocking);
}
inline Tensor Tensor::cos() const {
    static auto table = globalATenDispatch().getOpTable("aten::cos(Tensor self) -> Tensor");
    return table->getOp<Tensor (const Tensor &)>(tensorTypeIdToBackend(type_id()), is_variable())(*this);
}
inline Tensor & Tensor::cos_() {
    static auto table = globalATenDispatch().getOpTable("aten::cos_(Tensor(a!) self) -> Tensor(a!)");
    return table->getOp<Tensor & (Tensor &)>(tensorTypeIdToBackend(type_id()), is_variable())(*this);
}
inline Tensor Tensor::cosh() const {
    static auto table = globalATenDispatch().getOpTable("aten::cosh(Tensor self) -> Tensor");
    return table->getOp<Tensor (const Tensor &)>(tensorTypeIdToBackend(type_id()), is_variable())(*this);
}
inline Tensor & Tensor::cosh_() {
    static auto table = globalATenDispatch().getOpTable("aten::cosh_(Tensor(a!) self) -> Tensor(a!)");
    return table->getOp<Tensor & (Tensor &)>(tensorTypeIdToBackend(type_id()), is_variable())(*this);
}
inline Tensor Tensor::cumsum(int64_t dim, ScalarType dtype) const {
    static auto table = globalATenDispatch().getOpTable("aten::cumsum(Tensor self, int dim, *, ScalarType dtype) -> Tensor");
    return table->getOp<Tensor (const Tensor &, int64_t, ScalarType)>(tensorTypeIdToBackend(type_id()), is_variable())(*this, dim, dtype);
}
inline Tensor Tensor::cumsum(int64_t dim) const {
    static auto table = globalATenDispatch().getOpTable("aten::cumsum(Tensor self, int dim) -> Tensor");
    return table->getOp<Tensor (const Tensor &, int64_t)>(tensorTypeIdToBackend(type_id()), is_variable())(*this, dim);
}
inline Tensor Tensor::cumprod(int64_t dim, ScalarType dtype) const {
    static auto table = globalATenDispatch().getOpTable("aten::cumprod(Tensor self, int dim, *, ScalarType dtype) -> Tensor");
    return table->getOp<Tensor (const Tensor &, int64_t, ScalarType)>(tensorTypeIdToBackend(type_id()), is_variable())(*this, dim, dtype);
}
inline Tensor Tensor::cumprod(int64_t dim) const {
    static auto table = globalATenDispatch().getOpTable("aten::cumprod(Tensor self, int dim) -> Tensor");
    return table->getOp<Tensor (const Tensor &, int64_t)>(tensorTypeIdToBackend(type_id()), is_variable())(*this, dim);
}
inline Tensor Tensor::det() const {
    static auto table = globalATenDispatch().getOpTable("aten::det(Tensor self) -> Tensor");
    return table->getOp<Tensor (const Tensor &)>(tensorTypeIdToBackend(type_id()), is_variable())(*this);
}
inline Tensor Tensor::diag_embed(int64_t offset, int64_t dim1, int64_t dim2) const {
    static auto table = globalATenDispatch().getOpTable("aten::diag_embed(Tensor self, int offset=0, int dim1=-2, int dim2=-1) -> Tensor");
    return table->getOp<Tensor (const Tensor &, int64_t, int64_t, int64_t)>(tensorTypeIdToBackend(type_id()), is_variable())(*this, offset, dim1, dim2);
}
inline Tensor Tensor::diagflat(int64_t offset) const {
    static auto table = globalATenDispatch().getOpTable("aten::diagflat(Tensor self, int offset=0) -> Tensor");
    return table->getOp<Tensor (const Tensor &, int64_t)>(tensorTypeIdToBackend(type_id()), is_variable())(*this, offset);
}
inline Tensor Tensor::diagonal(int64_t offset, int64_t dim1, int64_t dim2) const {
    static auto table = globalATenDispatch().getOpTable("aten::diagonal(Tensor(a) self, int offset=0, int dim1=0, int dim2=1) -> Tensor(a)");
    return table->getOp<Tensor (const Tensor &, int64_t, int64_t, int64_t)>(tensorTypeIdToBackend(type_id()), is_variable())(*this, offset, dim1, dim2);
}
inline Tensor Tensor::div(const Tensor & other) const {
    static auto table = globalATenDispatch().getOpTable("aten::div(Tensor self, Tensor other) -> Tensor");
    return table->getOp<Tensor (const Tensor &, const Tensor &)>(tensorTypeIdToBackend(type_id()), is_variable())(*this, other);
}
inline Tensor & Tensor::div_(const Tensor & other) {
    static auto table = globalATenDispatch().getOpTable("aten::div_(Tensor(a!) self, Tensor other) -> Tensor(a!)");
    return table->getOp<Tensor & (Tensor &, const Tensor &)>(tensorTypeIdToBackend(type_id()), is_variable())(*this, other);
}
inline Tensor Tensor::div(Scalar other) const {
    static auto table = globalATenDispatch().getOpTable("aten::div(Tensor self, Scalar other) -> Tensor");
    return table->getOp<Tensor (const Tensor &, Scalar)>(tensorTypeIdToBackend(type_id()), is_variable())(*this, other);
}
inline Tensor & Tensor::div_(Scalar other) {
    static auto table = globalATenDispatch().getOpTable("aten::div_(Tensor(a!) self, Scalar other) -> Tensor(a!)");
    return table->getOp<Tensor & (Tensor &, Scalar)>(tensorTypeIdToBackend(type_id()), is_variable())(*this, other);
}
inline Tensor Tensor::dot(const Tensor & tensor) const {
    static auto table = globalATenDispatch().getOpTable("aten::dot(Tensor self, Tensor tensor) -> Tensor");
    return table->getOp<Tensor (const Tensor &, const Tensor &)>(tensorTypeIdToBackend(type_id()), is_variable())(*this, tensor);
}
inline Tensor & Tensor::resize_(IntArrayRef size) {
    static auto table = globalATenDispatch().getOpTable("aten::resize_(Tensor(a!) self, int[] size) -> Tensor(a!)");
    return table->getOp<Tensor & (Tensor &, IntArrayRef)>(tensorTypeIdToBackend(type_id()), is_variable())(*this, size);
}
inline Tensor Tensor::erf() const {
    static auto table = globalATenDispatch().getOpTable("aten::erf(Tensor self) -> Tensor");
    return table->getOp<Tensor (const Tensor &)>(tensorTypeIdToBackend(type_id()), is_variable())(*this);
}
inline Tensor & Tensor::erf_() {
    static auto table = globalATenDispatch().getOpTable("aten::erf_(Tensor(a!) self) -> Tensor(a!)");
    return table->getOp<Tensor & (Tensor &)>(tensorTypeIdToBackend(type_id()), is_variable())(*this);
}
inline Tensor Tensor::erfc() const {
    static auto table = globalATenDispatch().getOpTable("aten::erfc(Tensor self) -> Tensor");
    return table->getOp<Tensor (const Tensor &)>(tensorTypeIdToBackend(type_id()), is_variable())(*this);
}
inline Tensor & Tensor::erfc_() {
    static auto table = globalATenDispatch().getOpTable("aten::erfc_(Tensor(a!) self) -> Tensor(a!)");
    return table->getOp<Tensor & (Tensor &)>(tensorTypeIdToBackend(type_id()), is_variable())(*this);
}
inline Tensor Tensor::exp() const {
    static auto table = globalATenDispatch().getOpTable("aten::exp(Tensor self) -> Tensor");
    return table->getOp<Tensor (const Tensor &)>(tensorTypeIdToBackend(type_id()), is_variable())(*this);
}
inline Tensor & Tensor::exp_() {
    static auto table = globalATenDispatch().getOpTable("aten::exp_(Tensor(a!) self) -> Tensor(a!)");
    return table->getOp<Tensor & (Tensor &)>(tensorTypeIdToBackend(type_id()), is_variable())(*this);
}
inline Tensor Tensor::expm1() const {
    static auto table = globalATenDispatch().getOpTable("aten::expm1(Tensor self) -> Tensor");
    return table->getOp<Tensor (const Tensor &)>(tensorTypeIdToBackend(type_id()), is_variable())(*this);
}
inline Tensor & Tensor::expm1_() {
    static auto table = globalATenDispatch().getOpTable("aten::expm1_(Tensor(a!) self) -> Tensor(a!)");
    return table->getOp<Tensor & (Tensor &)>(tensorTypeIdToBackend(type_id()), is_variable())(*this);
}
inline Tensor Tensor::expand(IntArrayRef size, bool implicit) const {
    static auto table = globalATenDispatch().getOpTable("aten::expand(Tensor(a) self, int[] size, *, bool implicit=False) -> Tensor(a)");
    return table->getOp<Tensor (const Tensor &, IntArrayRef, bool)>(tensorTypeIdToBackend(type_id()), is_variable())(*this, size, implicit);
}
inline Tensor Tensor::expand_as(const Tensor & other) const {
    static auto table = globalATenDispatch().getOpTable("aten::expand_as(Tensor self, Tensor other) -> Tensor");
    return table->getOp<Tensor (const Tensor &, const Tensor &)>(tensorTypeIdToBackend(type_id()), is_variable())(*this, other);
}
inline Tensor Tensor::flatten(int64_t start_dim, int64_t end_dim) const {
    static auto table = globalATenDispatch().getOpTable("aten::flatten(Tensor self, int start_dim=0, int end_dim=-1) -> Tensor");
    return table->getOp<Tensor (const Tensor &, int64_t, int64_t)>(tensorTypeIdToBackend(type_id()), is_variable())(*this, start_dim, end_dim);
}
inline Tensor & Tensor::fill_(Scalar value) {
    static auto table = globalATenDispatch().getOpTable("aten::fill_(Tensor(a!) self, Scalar value) -> Tensor(a!)");
    return table->getOp<Tensor & (Tensor &, Scalar)>(tensorTypeIdToBackend(type_id()), is_variable())(*this, value);
}
inline Tensor & Tensor::fill_(const Tensor & value) {
    static auto table = globalATenDispatch().getOpTable("aten::fill_(Tensor(a!) self, Tensor value) -> Tensor(a!)");
    return table->getOp<Tensor & (Tensor &, const Tensor &)>(tensorTypeIdToBackend(type_id()), is_variable())(*this, value);
}
inline Tensor Tensor::floor() const {
    static auto table = globalATenDispatch().getOpTable("aten::floor(Tensor self) -> Tensor");
    return table->getOp<Tensor (const Tensor &)>(tensorTypeIdToBackend(type_id()), is_variable())(*this);
}
inline Tensor & Tensor::floor_() {
    static auto table = globalATenDispatch().getOpTable("aten::floor_(Tensor(a!) self) -> Tensor(a!)");
    return table->getOp<Tensor & (Tensor &)>(tensorTypeIdToBackend(type_id()), is_variable())(*this);
}
inline Tensor Tensor::frac() const {
    static auto table = globalATenDispatch().getOpTable("aten::frac(Tensor self) -> Tensor");
    return table->getOp<Tensor (const Tensor &)>(tensorTypeIdToBackend(type_id()), is_variable())(*this);
}
inline Tensor & Tensor::frac_() {
    static auto table = globalATenDispatch().getOpTable("aten::frac_(Tensor(a!) self) -> Tensor(a!)");
    return table->getOp<Tensor & (Tensor &)>(tensorTypeIdToBackend(type_id()), is_variable())(*this);
}
inline Tensor Tensor::ger(const Tensor & vec2) const {
    static auto table = globalATenDispatch().getOpTable("aten::ger(Tensor self, Tensor vec2) -> Tensor");
    return table->getOp<Tensor (const Tensor &, const Tensor &)>(tensorTypeIdToBackend(type_id()), is_variable())(*this, vec2);
}
inline Tensor Tensor::fft(int64_t signal_ndim, bool normalized) const {
    static auto table = globalATenDispatch().getOpTable("aten::fft(Tensor self, int signal_ndim, bool normalized=False) -> Tensor");
    return table->getOp<Tensor (const Tensor &, int64_t, bool)>(tensorTypeIdToBackend(type_id()), is_variable())(*this, signal_ndim, normalized);
}
inline Tensor Tensor::ifft(int64_t signal_ndim, bool normalized) const {
    static auto table = globalATenDispatch().getOpTable("aten::ifft(Tensor self, int signal_ndim, bool normalized=False) -> Tensor");
    return table->getOp<Tensor (const Tensor &, int64_t, bool)>(tensorTypeIdToBackend(type_id()), is_variable())(*this, signal_ndim, normalized);
}
inline Tensor Tensor::rfft(int64_t signal_ndim, bool normalized, bool onesided) const {
    static auto table = globalATenDispatch().getOpTable("aten::rfft(Tensor self, int signal_ndim, bool normalized=False, bool onesided=True) -> Tensor");
    return table->getOp<Tensor (const Tensor &, int64_t, bool, bool)>(tensorTypeIdToBackend(type_id()), is_variable())(*this, signal_ndim, normalized, onesided);
}
inline Tensor Tensor::irfft(int64_t signal_ndim, bool normalized, bool onesided, IntArrayRef signal_sizes) const {
    static auto table = globalATenDispatch().getOpTable("aten::irfft(Tensor self, int signal_ndim, bool normalized=False, bool onesided=True, int[] signal_sizes=[]) -> Tensor");
    return table->getOp<Tensor (const Tensor &, int64_t, bool, bool, IntArrayRef)>(tensorTypeIdToBackend(type_id()), is_variable())(*this, signal_ndim, normalized, onesided, signal_sizes);
}
inline Tensor Tensor::index(TensorList indices) const {
    static auto table = globalATenDispatch().getOpTable("aten::index(Tensor self, Tensor?[] indices) -> Tensor");
    return table->getOp<Tensor (const Tensor &, TensorList)>(tensorTypeIdToBackend(type_id()), is_variable())(*this, indices);
}
inline Tensor & Tensor::index_copy_(int64_t dim, const Tensor & index, const Tensor & source) {
    static auto table = globalATenDispatch().getOpTable("aten::index_copy_(Tensor(a!) self, int dim, Tensor index, Tensor source) -> Tensor(a!)");
    return table->getOp<Tensor & (Tensor &, int64_t, const Tensor &, const Tensor &)>(tensorTypeIdToBackend(type_id()), is_variable())(*this, dim, index, source);
}
inline Tensor Tensor::index_copy(int64_t dim, const Tensor & index, const Tensor & source) const {
    static auto table = globalATenDispatch().getOpTable("aten::index_copy(Tensor self, int dim, Tensor index, Tensor source) -> Tensor");
    return table->getOp<Tensor (const Tensor &, int64_t, const Tensor &, const Tensor &)>(tensorTypeIdToBackend(type_id()), is_variable())(*this, dim, index, source);
}
inline Tensor & Tensor::index_put_(TensorList indices, const Tensor & values, bool accumulate) {
    static auto table = globalATenDispatch().getOpTable("aten::index_put_(Tensor(a!) self, Tensor?[] indices, Tensor values, bool accumulate=False) -> Tensor(a!)");
    return table->getOp<Tensor & (Tensor &, TensorList, const Tensor &, bool)>(tensorTypeIdToBackend(type_id()), is_variable())(*this, indices, values, accumulate);
}
inline Tensor Tensor::index_put(TensorList indices, const Tensor & values, bool accumulate) const {
    static auto table = globalATenDispatch().getOpTable("aten::index_put(Tensor self, Tensor?[] indices, Tensor values, bool accumulate=False) -> Tensor");
    return table->getOp<Tensor (const Tensor &, TensorList, const Tensor &, bool)>(tensorTypeIdToBackend(type_id()), is_variable())(*this, indices, values, accumulate);
}
inline Tensor Tensor::inverse() const {
    static auto table = globalATenDispatch().getOpTable("aten::inverse(Tensor self) -> Tensor");
    return table->getOp<Tensor (const Tensor &)>(tensorTypeIdToBackend(type_id()), is_variable())(*this);
}
inline Tensor Tensor::isclose(const Tensor & other, double rtol, double atol, bool equal_nan) const {
    static auto table = globalATenDispatch().getOpTable("aten::isclose(Tensor self, Tensor other, float rtol=1e-05, float atol=1e-08, bool equal_nan=False) -> Tensor");
    return table->getOp<Tensor (const Tensor &, const Tensor &, double, double, bool)>(tensorTypeIdToBackend(type_id()), is_variable())(*this, other, rtol, atol, equal_nan);
}
inline bool Tensor::is_distributed() const {
    static auto table = globalATenDispatch().getOpTable("aten::is_distributed(Tensor self) -> bool");
    return table->getOp<bool (const Tensor &)>(tensorTypeIdToBackend(type_id()), is_variable())(*this);
}
inline bool Tensor::is_floating_point() const {
    static auto table = globalATenDispatch().getOpTable("aten::is_floating_point(Tensor self) -> bool");
    return table->getOp<bool (const Tensor &)>(tensorTypeIdToBackend(type_id()), is_variable())(*this);
}
inline bool Tensor::is_complex() const {
    static auto table = globalATenDispatch().getOpTable("aten::is_complex(Tensor self) -> bool");
    return table->getOp<bool (const Tensor &)>(tensorTypeIdToBackend(type_id()), is_variable())(*this);
}
inline bool Tensor::is_nonzero() const {
    static auto table = globalATenDispatch().getOpTable("aten::is_nonzero(Tensor self) -> bool");
    return table->getOp<bool (const Tensor &)>(tensorTypeIdToBackend(type_id()), is_variable())(*this);
}
inline bool Tensor::is_same_size(const Tensor & other) const {
    static auto table = globalATenDispatch().getOpTable("aten::is_same_size(Tensor self, Tensor other) -> bool");
    return table->getOp<bool (const Tensor &, const Tensor &)>(tensorTypeIdToBackend(type_id()), is_variable())(*this, other);
}
inline bool Tensor::is_signed() const {
    static auto table = globalATenDispatch().getOpTable("aten::is_signed(Tensor self) -> bool");
    return table->getOp<bool (const Tensor &)>(tensorTypeIdToBackend(type_id()), is_variable())(*this);
}
inline std::tuple<Tensor,Tensor> Tensor::kthvalue(int64_t k, int64_t dim, bool keepdim) const {
    static auto table = globalATenDispatch().getOpTable("aten::kthvalue(Tensor self, int k, int dim=-1, bool keepdim=False) -> (Tensor values, Tensor indices)");
    return table->getOp<std::tuple<Tensor,Tensor> (const Tensor &, int64_t, int64_t, bool)>(tensorTypeIdToBackend(type_id()), is_variable())(*this, k, dim, keepdim);
}
inline Tensor Tensor::log() const {
    static auto table = globalATenDispatch().getOpTable("aten::log(Tensor self) -> Tensor");
    return table->getOp<Tensor (const Tensor &)>(tensorTypeIdToBackend(type_id()), is_variable())(*this);
}
inline Tensor & Tensor::log_() {
    static auto table = globalATenDispatch().getOpTable("aten::log_(Tensor(a!) self) -> Tensor(a!)");
    return table->getOp<Tensor & (Tensor &)>(tensorTypeIdToBackend(type_id()), is_variable())(*this);
}
inline Tensor Tensor::log10() const {
    static auto table = globalATenDispatch().getOpTable("aten::log10(Tensor self) -> Tensor");
    return table->getOp<Tensor (const Tensor &)>(tensorTypeIdToBackend(type_id()), is_variable())(*this);
}
inline Tensor & Tensor::log10_() {
    static auto table = globalATenDispatch().getOpTable("aten::log10_(Tensor(a!) self) -> Tensor(a!)");
    return table->getOp<Tensor & (Tensor &)>(tensorTypeIdToBackend(type_id()), is_variable())(*this);
}
inline Tensor Tensor::log1p() const {
    static auto table = globalATenDispatch().getOpTable("aten::log1p(Tensor self) -> Tensor");
    return table->getOp<Tensor (const Tensor &)>(tensorTypeIdToBackend(type_id()), is_variable())(*this);
}
inline Tensor & Tensor::log1p_() {
    static auto table = globalATenDispatch().getOpTable("aten::log1p_(Tensor(a!) self) -> Tensor(a!)");
    return table->getOp<Tensor & (Tensor &)>(tensorTypeIdToBackend(type_id()), is_variable())(*this);
}
inline Tensor Tensor::log2() const {
    static auto table = globalATenDispatch().getOpTable("aten::log2(Tensor self) -> Tensor");
    return table->getOp<Tensor (const Tensor &)>(tensorTypeIdToBackend(type_id()), is_variable())(*this);
}
inline Tensor & Tensor::log2_() {
    static auto table = globalATenDispatch().getOpTable("aten::log2_(Tensor(a!) self) -> Tensor(a!)");
    return table->getOp<Tensor & (Tensor &)>(tensorTypeIdToBackend(type_id()), is_variable())(*this);
}
inline Tensor Tensor::logdet() const {
    static auto table = globalATenDispatch().getOpTable("aten::logdet(Tensor self) -> Tensor");
    return table->getOp<Tensor (const Tensor &)>(tensorTypeIdToBackend(type_id()), is_variable())(*this);
}
inline Tensor Tensor::log_softmax(int64_t dim, ScalarType dtype) const {
    static auto table = globalATenDispatch().getOpTable("aten::log_softmax(Tensor self, int dim, ScalarType dtype) -> Tensor");
    return table->getOp<Tensor (const Tensor &, int64_t, ScalarType)>(tensorTypeIdToBackend(type_id()), is_variable())(*this, dim, dtype);
}
inline Tensor Tensor::log_softmax(int64_t dim) const {
    static auto table = globalATenDispatch().getOpTable("aten::log_softmax(Tensor self, int dim) -> Tensor");
    return table->getOp<Tensor (const Tensor &, int64_t)>(tensorTypeIdToBackend(type_id()), is_variable())(*this, dim);
}
inline Tensor Tensor::logsumexp(IntArrayRef dim, bool keepdim) const {
    static auto table = globalATenDispatch().getOpTable("aten::logsumexp(Tensor self, int[1] dim, bool keepdim=False) -> Tensor");
    return table->getOp<Tensor (const Tensor &, IntArrayRef, bool)>(tensorTypeIdToBackend(type_id()), is_variable())(*this, dim, keepdim);
}
inline Tensor Tensor::matmul(const Tensor & other) const {
    static auto table = globalATenDispatch().getOpTable("aten::matmul(Tensor self, Tensor other) -> Tensor");
    return table->getOp<Tensor (const Tensor &, const Tensor &)>(tensorTypeIdToBackend(type_id()), is_variable())(*this, other);
}
inline Tensor Tensor::matrix_power(int64_t n) const {
    static auto table = globalATenDispatch().getOpTable("aten::matrix_power(Tensor self, int n) -> Tensor");
    return table->getOp<Tensor (const Tensor &, int64_t)>(tensorTypeIdToBackend(type_id()), is_variable())(*this, n);
}
inline std::tuple<Tensor,Tensor> Tensor::max(int64_t dim, bool keepdim) const {
    static auto table = globalATenDispatch().getOpTable("aten::max(Tensor self, int dim, bool keepdim=False) -> (Tensor values, Tensor indices)");
    return table->getOp<std::tuple<Tensor,Tensor> (const Tensor &, int64_t, bool)>(tensorTypeIdToBackend(type_id()), is_variable())(*this, dim, keepdim);
}
inline Tensor Tensor::max_values(IntArrayRef dim, bool keepdim) const {
    static auto table = globalATenDispatch().getOpTable("aten::max_values(Tensor self, int[1] dim, bool keepdim=False) -> Tensor");
    return table->getOp<Tensor (const Tensor &, IntArrayRef, bool)>(tensorTypeIdToBackend(type_id()), is_variable())(*this, dim, keepdim);
}
inline Tensor Tensor::mean(ScalarType dtype) const {
    static auto table = globalATenDispatch().getOpTable("aten::mean(Tensor self, *, ScalarType dtype) -> Tensor");
    return table->getOp<Tensor (const Tensor &, ScalarType)>(tensorTypeIdToBackend(type_id()), is_variable())(*this, dtype);
}
inline Tensor Tensor::mean() const {
    static auto table = globalATenDispatch().getOpTable("aten::mean(Tensor self) -> Tensor");
    return table->getOp<Tensor (const Tensor &)>(tensorTypeIdToBackend(type_id()), is_variable())(*this);
}
inline Tensor Tensor::mean(IntArrayRef dim, bool keepdim, ScalarType dtype) const {
    static auto table = globalATenDispatch().getOpTable("aten::mean(Tensor self, int[1] dim, bool keepdim, *, ScalarType dtype) -> Tensor");
    return table->getOp<Tensor (const Tensor &, IntArrayRef, bool, ScalarType)>(tensorTypeIdToBackend(type_id()), is_variable())(*this, dim, keepdim, dtype);
}
inline Tensor Tensor::mean(IntArrayRef dim, bool keepdim) const {
    static auto table = globalATenDispatch().getOpTable("aten::mean(Tensor self, int[1] dim, bool keepdim=False) -> Tensor");
    return table->getOp<Tensor (const Tensor &, IntArrayRef, bool)>(tensorTypeIdToBackend(type_id()), is_variable())(*this, dim, keepdim);
}
inline Tensor Tensor::mean(IntArrayRef dim, ScalarType dtype) const {
    static auto table = globalATenDispatch().getOpTable("aten::mean(Tensor self, int[1] dim, *, ScalarType dtype) -> Tensor");
    return table->getOp<Tensor (const Tensor &, IntArrayRef, ScalarType)>(tensorTypeIdToBackend(type_id()), is_variable())(*this, dim, dtype);
}
inline std::tuple<Tensor,Tensor> Tensor::median(int64_t dim, bool keepdim) const {
    static auto table = globalATenDispatch().getOpTable("aten::median(Tensor self, int dim, bool keepdim=False) -> (Tensor values, Tensor indices)");
    return table->getOp<std::tuple<Tensor,Tensor> (const Tensor &, int64_t, bool)>(tensorTypeIdToBackend(type_id()), is_variable())(*this, dim, keepdim);
}
inline std::tuple<Tensor,Tensor> Tensor::min(int64_t dim, bool keepdim) const {
    static auto table = globalATenDispatch().getOpTable("aten::min(Tensor self, int dim, bool keepdim=False) -> (Tensor values, Tensor indices)");
    return table->getOp<std::tuple<Tensor,Tensor> (const Tensor &, int64_t, bool)>(tensorTypeIdToBackend(type_id()), is_variable())(*this, dim, keepdim);
}
inline Tensor Tensor::min_values(IntArrayRef dim, bool keepdim) const {
    static auto table = globalATenDispatch().getOpTable("aten::min_values(Tensor self, int[1] dim, bool keepdim=False) -> Tensor");
    return table->getOp<Tensor (const Tensor &, IntArrayRef, bool)>(tensorTypeIdToBackend(type_id()), is_variable())(*this, dim, keepdim);
}
inline Tensor Tensor::mm(const Tensor & mat2) const {
    static auto table = globalATenDispatch().getOpTable("aten::mm(Tensor self, Tensor mat2) -> Tensor");
    return table->getOp<Tensor (const Tensor &, const Tensor &)>(tensorTypeIdToBackend(type_id()), is_variable())(*this, mat2);
}
inline std::tuple<Tensor,Tensor> Tensor::mode(int64_t dim, bool keepdim) const {
    static auto table = globalATenDispatch().getOpTable("aten::mode(Tensor self, int dim=-1, bool keepdim=False) -> (Tensor values, Tensor indices)");
    return table->getOp<std::tuple<Tensor,Tensor> (const Tensor &, int64_t, bool)>(tensorTypeIdToBackend(type_id()), is_variable())(*this, dim, keepdim);
}
inline Tensor Tensor::mul(const Tensor & other) const {
    static auto table = globalATenDispatch().getOpTable("aten::mul(Tensor self, Tensor other) -> Tensor");
    return table->getOp<Tensor (const Tensor &, const Tensor &)>(tensorTypeIdToBackend(type_id()), is_variable())(*this, other);
}
inline Tensor & Tensor::mul_(const Tensor & other) {
    static auto table = globalATenDispatch().getOpTable("aten::mul_(Tensor(a!) self, Tensor other) -> Tensor(a!)");
    return table->getOp<Tensor & (Tensor &, const Tensor &)>(tensorTypeIdToBackend(type_id()), is_variable())(*this, other);
}
inline Tensor Tensor::mul(Scalar other) const {
    static auto table = globalATenDispatch().getOpTable("aten::mul(Tensor self, Scalar other) -> Tensor");
    return table->getOp<Tensor (const Tensor &, Scalar)>(tensorTypeIdToBackend(type_id()), is_variable())(*this, other);
}
inline Tensor & Tensor::mul_(Scalar other) {
    static auto table = globalATenDispatch().getOpTable("aten::mul_(Tensor(a!) self, Scalar other) -> Tensor(a!)");
    return table->getOp<Tensor & (Tensor &, Scalar)>(tensorTypeIdToBackend(type_id()), is_variable())(*this, other);
}
inline Tensor Tensor::mv(const Tensor & vec) const {
    static auto table = globalATenDispatch().getOpTable("aten::mv(Tensor self, Tensor vec) -> Tensor");
    return table->getOp<Tensor (const Tensor &, const Tensor &)>(tensorTypeIdToBackend(type_id()), is_variable())(*this, vec);
}
inline Tensor Tensor::mvlgamma(int64_t p) const {
    static auto table = globalATenDispatch().getOpTable("aten::mvlgamma(Tensor self, int p) -> Tensor");
    return table->getOp<Tensor (const Tensor &, int64_t)>(tensorTypeIdToBackend(type_id()), is_variable())(*this, p);
}
inline Tensor & Tensor::mvlgamma_(int64_t p) {
    static auto table = globalATenDispatch().getOpTable("aten::mvlgamma_(Tensor(a!) self, int p) -> Tensor(a!)");
    return table->getOp<Tensor & (Tensor &, int64_t)>(tensorTypeIdToBackend(type_id()), is_variable())(*this, p);
}
inline Tensor Tensor::narrow_copy(int64_t dim, int64_t start, int64_t length) const {
    static auto table = globalATenDispatch().getOpTable("aten::narrow_copy(Tensor self, int dim, int start, int length) -> Tensor");
    return table->getOp<Tensor (const Tensor &, int64_t, int64_t, int64_t)>(tensorTypeIdToBackend(type_id()), is_variable())(*this, dim, start, length);
}
inline Tensor Tensor::narrow(int64_t dim, int64_t start, int64_t length) const {
    static auto table = globalATenDispatch().getOpTable("aten::narrow(Tensor(a) self, int dim, int start, int length) -> Tensor(a)");
    return table->getOp<Tensor (const Tensor &, int64_t, int64_t, int64_t)>(tensorTypeIdToBackend(type_id()), is_variable())(*this, dim, start, length);
}
inline Tensor Tensor::permute(IntArrayRef dims) const {
    static auto table = globalATenDispatch().getOpTable("aten::permute(Tensor(a) self, int[] dims) -> Tensor(a)");
    return table->getOp<Tensor (const Tensor &, IntArrayRef)>(tensorTypeIdToBackend(type_id()), is_variable())(*this, dims);
}
inline Tensor Tensor::numpy_T() const {
    static auto table = globalATenDispatch().getOpTable("aten::numpy_T(Tensor(a) self) -> Tensor(a)");
    return table->getOp<Tensor (const Tensor &)>(tensorTypeIdToBackend(type_id()), is_variable())(*this);
}
inline Tensor Tensor::pin_memory() const {
    static auto table = globalATenDispatch().getOpTable("aten::pin_memory(Tensor self) -> Tensor");
    return table->getOp<Tensor (const Tensor &)>(tensorTypeIdToBackend(type_id()), is_variable())(*this);
}
inline Tensor Tensor::pinverse(double rcond) const {
    static auto table = globalATenDispatch().getOpTable("aten::pinverse(Tensor self, float rcond=1e-15) -> Tensor");
    return table->getOp<Tensor (const Tensor &, double)>(tensorTypeIdToBackend(type_id()), is_variable())(*this, rcond);
}
inline Tensor Tensor::reciprocal() const {
    static auto table = globalATenDispatch().getOpTable("aten::reciprocal(Tensor self) -> Tensor");
    return table->getOp<Tensor (const Tensor &)>(tensorTypeIdToBackend(type_id()), is_variable())(*this);
}
inline Tensor & Tensor::reciprocal_() {
    static auto table = globalATenDispatch().getOpTable("aten::reciprocal_(Tensor(a!) self) -> Tensor(a!)");
    return table->getOp<Tensor & (Tensor &)>(tensorTypeIdToBackend(type_id()), is_variable())(*this);
}
inline Tensor Tensor::neg() const {
    static auto table = globalATenDispatch().getOpTable("aten::neg(Tensor self) -> Tensor");
    return table->getOp<Tensor (const Tensor &)>(tensorTypeIdToBackend(type_id()), is_variable())(*this);
}
inline Tensor & Tensor::neg_() {
    static auto table = globalATenDispatch().getOpTable("aten::neg_(Tensor(a!) self) -> Tensor(a!)");
    return table->getOp<Tensor & (Tensor &)>(tensorTypeIdToBackend(type_id()), is_variable())(*this);
}
inline Tensor Tensor::repeat(IntArrayRef repeats) const {
    static auto table = globalATenDispatch().getOpTable("aten::repeat(Tensor self, int[] repeats) -> Tensor");
    return table->getOp<Tensor (const Tensor &, IntArrayRef)>(tensorTypeIdToBackend(type_id()), is_variable())(*this, repeats);
}
inline Tensor Tensor::repeat_interleave(const Tensor & repeats, c10::optional<int64_t> dim) const {
    static auto table = globalATenDispatch().getOpTable("aten::repeat_interleave(Tensor self, Tensor repeats, int? dim=None) -> Tensor");
    return table->getOp<Tensor (const Tensor &, const Tensor &, c10::optional<int64_t>)>(tensorTypeIdToBackend(type_id()), is_variable())(*this, repeats, dim);
}
inline Tensor Tensor::repeat_interleave(int64_t repeats, c10::optional<int64_t> dim) const {
    static auto table = globalATenDispatch().getOpTable("aten::repeat_interleave(Tensor self, int repeats, int? dim=None) -> Tensor");
    return table->getOp<Tensor (const Tensor &, int64_t, c10::optional<int64_t>)>(tensorTypeIdToBackend(type_id()), is_variable())(*this, repeats, dim);
}
inline Tensor Tensor::reshape(IntArrayRef shape) const {
    static auto table = globalATenDispatch().getOpTable("aten::reshape(Tensor self, int[] shape) -> Tensor");
    return table->getOp<Tensor (const Tensor &, IntArrayRef)>(tensorTypeIdToBackend(type_id()), is_variable())(*this, shape);
}
inline Tensor Tensor::reshape_as(const Tensor & other) const {
    static auto table = globalATenDispatch().getOpTable("aten::reshape_as(Tensor self, Tensor other) -> Tensor");
    return table->getOp<Tensor (const Tensor &, const Tensor &)>(tensorTypeIdToBackend(type_id()), is_variable())(*this, other);
}
inline Tensor Tensor::round() const {
    static auto table = globalATenDispatch().getOpTable("aten::round(Tensor self) -> Tensor");
    return table->getOp<Tensor (const Tensor &)>(tensorTypeIdToBackend(type_id()), is_variable())(*this);
}
inline Tensor & Tensor::round_() {
    static auto table = globalATenDispatch().getOpTable("aten::round_(Tensor(a!) self) -> Tensor(a!)");
    return table->getOp<Tensor & (Tensor &)>(tensorTypeIdToBackend(type_id()), is_variable())(*this);
}
inline Tensor Tensor::relu() const {
    static auto table = globalATenDispatch().getOpTable("aten::relu(Tensor self) -> Tensor");
    return table->getOp<Tensor (const Tensor &)>(tensorTypeIdToBackend(type_id()), is_variable())(*this);
}
inline Tensor & Tensor::relu_() {
    static auto table = globalATenDispatch().getOpTable("aten::relu_(Tensor(a!) self) -> Tensor(a!)");
    return table->getOp<Tensor & (Tensor &)>(tensorTypeIdToBackend(type_id()), is_variable())(*this);
}
inline Tensor Tensor::prelu(const Tensor & weight) const {
    static auto table = globalATenDispatch().getOpTable("aten::prelu(Tensor self, Tensor weight) -> Tensor");
    return table->getOp<Tensor (const Tensor &, const Tensor &)>(tensorTypeIdToBackend(type_id()), is_variable())(*this, weight);
}
inline std::tuple<Tensor,Tensor> Tensor::prelu_backward(const Tensor & grad_output, const Tensor & weight) const {
    static auto table = globalATenDispatch().getOpTable("aten::prelu_backward(Tensor grad_output, Tensor self, Tensor weight) -> (Tensor, Tensor)");
    return table->getOp<std::tuple<Tensor,Tensor> (const Tensor &, const Tensor &, const Tensor &)>(tensorTypeIdToBackend(type_id()), is_variable())(grad_output, *this, weight);
}
inline Tensor Tensor::hardshrink(Scalar lambd) const {
    static auto table = globalATenDispatch().getOpTable("aten::hardshrink(Tensor self, Scalar lambd=0.5) -> Tensor");
    return table->getOp<Tensor (const Tensor &, Scalar)>(tensorTypeIdToBackend(type_id()), is_variable())(*this, lambd);
}
inline Tensor Tensor::hardshrink_backward(const Tensor & grad_out, Scalar lambd) const {
    static auto table = globalATenDispatch().getOpTable("aten::hardshrink_backward(Tensor grad_out, Tensor self, Scalar lambd) -> Tensor");
    return table->getOp<Tensor (const Tensor &, const Tensor &, Scalar)>(tensorTypeIdToBackend(type_id()), is_variable())(grad_out, *this, lambd);
}
inline Tensor Tensor::rsqrt() const {
    static auto table = globalATenDispatch().getOpTable("aten::rsqrt(Tensor self) -> Tensor");
    return table->getOp<Tensor (const Tensor &)>(tensorTypeIdToBackend(type_id()), is_variable())(*this);
}
inline Tensor & Tensor::rsqrt_() {
    static auto table = globalATenDispatch().getOpTable("aten::rsqrt_(Tensor(a!) self) -> Tensor(a!)");
    return table->getOp<Tensor & (Tensor &)>(tensorTypeIdToBackend(type_id()), is_variable())(*this);
}
inline Tensor Tensor::select(int64_t dim, int64_t index) const {
    static auto table = globalATenDispatch().getOpTable("aten::select(Tensor(a) self, int dim, int index) -> Tensor(a)");
    return table->getOp<Tensor (const Tensor &, int64_t, int64_t)>(tensorTypeIdToBackend(type_id()), is_variable())(*this, dim, index);
}
inline Tensor Tensor::sigmoid() const {
    static auto table = globalATenDispatch().getOpTable("aten::sigmoid(Tensor self) -> Tensor");
    return table->getOp<Tensor (const Tensor &)>(tensorTypeIdToBackend(type_id()), is_variable())(*this);
}
inline Tensor & Tensor::sigmoid_() {
    static auto table = globalATenDispatch().getOpTable("aten::sigmoid_(Tensor(a!) self) -> Tensor(a!)");
    return table->getOp<Tensor & (Tensor &)>(tensorTypeIdToBackend(type_id()), is_variable())(*this);
}
inline Tensor Tensor::sin() const {
    static auto table = globalATenDispatch().getOpTable("aten::sin(Tensor self) -> Tensor");
    return table->getOp<Tensor (const Tensor &)>(tensorTypeIdToBackend(type_id()), is_variable())(*this);
}
inline Tensor & Tensor::sin_() {
    static auto table = globalATenDispatch().getOpTable("aten::sin_(Tensor(a!) self) -> Tensor(a!)");
    return table->getOp<Tensor & (Tensor &)>(tensorTypeIdToBackend(type_id()), is_variable())(*this);
}
inline Tensor Tensor::sinh() const {
    static auto table = globalATenDispatch().getOpTable("aten::sinh(Tensor self) -> Tensor");
    return table->getOp<Tensor (const Tensor &)>(tensorTypeIdToBackend(type_id()), is_variable())(*this);
}
inline Tensor & Tensor::sinh_() {
    static auto table = globalATenDispatch().getOpTable("aten::sinh_(Tensor(a!) self) -> Tensor(a!)");
    return table->getOp<Tensor & (Tensor &)>(tensorTypeIdToBackend(type_id()), is_variable())(*this);
}
inline Tensor Tensor::detach() const {
    static auto table = globalATenDispatch().getOpTable("aten::detach(Tensor self) -> Tensor");
    return table->getOp<Tensor (const Tensor &)>(tensorTypeIdToBackend(type_id()), is_variable())(*this);
}
inline Tensor & Tensor::detach_() {
    static auto table = globalATenDispatch().getOpTable("aten::detach_(Tensor(a!) self) -> Tensor(a!)");
    return table->getOp<Tensor & (Tensor &)>(tensorTypeIdToBackend(type_id()), is_variable())(*this);
}
inline int64_t Tensor::size(int64_t dim) const {
    static auto table = globalATenDispatch().getOpTable("aten::size(Tensor self, int dim) -> int");
    return table->getOp<int64_t (const Tensor &, int64_t)>(tensorTypeIdToBackend(type_id()), is_variable())(*this, dim);
}
inline Tensor Tensor::slice(int64_t dim, int64_t start, int64_t end, int64_t step) const {
    static auto table = globalATenDispatch().getOpTable("aten::slice(Tensor(a) self, int dim=0, int start=0, int end=9223372036854775807, int step=1) -> Tensor(a)");
    return table->getOp<Tensor (const Tensor &, int64_t, int64_t, int64_t, int64_t)>(tensorTypeIdToBackend(type_id()), is_variable())(*this, dim, start, end, step);
}
inline std::tuple<Tensor,Tensor> Tensor::slogdet() const {
    static auto table = globalATenDispatch().getOpTable("aten::slogdet(Tensor self) -> (Tensor sign, Tensor logabsdet)");
    return table->getOp<std::tuple<Tensor,Tensor> (const Tensor &)>(tensorTypeIdToBackend(type_id()), is_variable())(*this);
}
inline Tensor Tensor::smm(const Tensor & mat2) const {
    static auto table = globalATenDispatch().getOpTable("aten::smm(Tensor self, Tensor mat2) -> Tensor");
    return table->getOp<Tensor (const Tensor &, const Tensor &)>(tensorTypeIdToBackend(type_id()), is_variable())(*this, mat2);
}
inline Tensor Tensor::softmax(int64_t dim, ScalarType dtype) const {
    static auto table = globalATenDispatch().getOpTable("aten::softmax(Tensor self, int dim, ScalarType dtype) -> Tensor");
    return table->getOp<Tensor (const Tensor &, int64_t, ScalarType)>(tensorTypeIdToBackend(type_id()), is_variable())(*this, dim, dtype);
}
inline Tensor Tensor::softmax(int64_t dim) const {
    static auto table = globalATenDispatch().getOpTable("aten::softmax(Tensor self, int dim) -> Tensor");
    return table->getOp<Tensor (const Tensor &, int64_t)>(tensorTypeIdToBackend(type_id()), is_variable())(*this, dim);
}
inline std::vector<Tensor> Tensor::split(int64_t split_size, int64_t dim) const {
    static auto table = globalATenDispatch().getOpTable("aten::split(Tensor(a) self, int split_size, int dim=0) -> Tensor(a)[]");
    return table->getOp<std::vector<Tensor> (const Tensor &, int64_t, int64_t)>(tensorTypeIdToBackend(type_id()), is_variable())(*this, split_size, dim);
}
inline std::vector<Tensor> Tensor::split_with_sizes(IntArrayRef split_sizes, int64_t dim) const {
    static auto table = globalATenDispatch().getOpTable("aten::split_with_sizes(Tensor self, int[] split_sizes, int dim=0) -> Tensor[]");
    return table->getOp<std::vector<Tensor> (const Tensor &, IntArrayRef, int64_t)>(tensorTypeIdToBackend(type_id()), is_variable())(*this, split_sizes, dim);
}
inline Tensor Tensor::squeeze() const {
    static auto table = globalATenDispatch().getOpTable("aten::squeeze(Tensor(a) self) -> Tensor(a)");
    return table->getOp<Tensor (const Tensor &)>(tensorTypeIdToBackend(type_id()), is_variable())(*this);
}
inline Tensor Tensor::squeeze(int64_t dim) const {
    static auto table = globalATenDispatch().getOpTable("aten::squeeze(Tensor(a) self, int dim) -> Tensor(a)");
    return table->getOp<Tensor (const Tensor &, int64_t)>(tensorTypeIdToBackend(type_id()), is_variable())(*this, dim);
}
inline Tensor & Tensor::squeeze_() {
    static auto table = globalATenDispatch().getOpTable("aten::squeeze_(Tensor(a!) self) -> Tensor(a!)");
    return table->getOp<Tensor & (Tensor &)>(tensorTypeIdToBackend(type_id()), is_variable())(*this);
}
inline Tensor & Tensor::squeeze_(int64_t dim) {
    static auto table = globalATenDispatch().getOpTable("aten::squeeze_(Tensor(a!) self, int dim) -> Tensor(a!)");
    return table->getOp<Tensor & (Tensor &, int64_t)>(tensorTypeIdToBackend(type_id()), is_variable())(*this, dim);
}
inline Tensor Tensor::sspaddmm(const Tensor & mat1, const Tensor & mat2, Scalar beta, Scalar alpha) const {
    static auto table = globalATenDispatch().getOpTable("aten::sspaddmm(Tensor self, Tensor mat1, Tensor mat2, *, Scalar beta=1, Scalar alpha=1) -> Tensor");
    return table->getOp<Tensor (const Tensor &, const Tensor &, const Tensor &, Scalar, Scalar)>(tensorTypeIdToBackend(type_id()), is_variable())(*this, mat1, mat2, beta, alpha);
}
inline Tensor Tensor::stft(int64_t n_fft, c10::optional<int64_t> hop_length, c10::optional<int64_t> win_length, const Tensor & window, bool normalized, bool onesided) const {
    static auto table = globalATenDispatch().getOpTable("aten::stft(Tensor self, int n_fft, int? hop_length=None, int? win_length=None, Tensor? window=None, bool normalized=False, bool onesided=True) -> Tensor");
    return table->getOp<Tensor (const Tensor &, int64_t, c10::optional<int64_t>, c10::optional<int64_t>, const Tensor &, bool, bool)>(tensorTypeIdToBackend(type_id()), is_variable())(*this, n_fft, hop_length, win_length, window, normalized, onesided);
}
inline int64_t Tensor::stride(int64_t dim) const {
    static auto table = globalATenDispatch().getOpTable("aten::stride(Tensor self, int dim) -> int");
    return table->getOp<int64_t (const Tensor &, int64_t)>(tensorTypeIdToBackend(type_id()), is_variable())(*this, dim);
}
inline Tensor Tensor::sum(ScalarType dtype) const {
    static auto table = globalATenDispatch().getOpTable("aten::sum(Tensor self, *, ScalarType dtype) -> Tensor");
    return table->getOp<Tensor (const Tensor &, ScalarType)>(tensorTypeIdToBackend(type_id()), is_variable())(*this, dtype);
}
inline Tensor Tensor::sum() const {
    static auto table = globalATenDispatch().getOpTable("aten::sum(Tensor self) -> Tensor");
    return table->getOp<Tensor (const Tensor &)>(tensorTypeIdToBackend(type_id()), is_variable())(*this);
}
inline Tensor Tensor::sum(IntArrayRef dim, bool keepdim, ScalarType dtype) const {
    static auto table = globalATenDispatch().getOpTable("aten::sum(Tensor self, int[1] dim, bool keepdim, *, ScalarType dtype) -> Tensor");
    return table->getOp<Tensor (const Tensor &, IntArrayRef, bool, ScalarType)>(tensorTypeIdToBackend(type_id()), is_variable())(*this, dim, keepdim, dtype);
}
inline Tensor Tensor::sum(IntArrayRef dim, bool keepdim) const {
    static auto table = globalATenDispatch().getOpTable("aten::sum(Tensor self, int[1] dim, bool keepdim=False) -> Tensor");
    return table->getOp<Tensor (const Tensor &, IntArrayRef, bool)>(tensorTypeIdToBackend(type_id()), is_variable())(*this, dim, keepdim);
}
inline Tensor Tensor::sum(IntArrayRef dim, ScalarType dtype) const {
    static auto table = globalATenDispatch().getOpTable("aten::sum(Tensor self, int[1] dim, *, ScalarType dtype) -> Tensor");
    return table->getOp<Tensor (const Tensor &, IntArrayRef, ScalarType)>(tensorTypeIdToBackend(type_id()), is_variable())(*this, dim, dtype);
}
inline Tensor Tensor::sum_to_size(IntArrayRef size) const {
    static auto table = globalATenDispatch().getOpTable("aten::sum_to_size(Tensor self, int[] size) -> Tensor");
    return table->getOp<Tensor (const Tensor &, IntArrayRef)>(tensorTypeIdToBackend(type_id()), is_variable())(*this, size);
}
inline Tensor Tensor::sqrt() const {
    static auto table = globalATenDispatch().getOpTable("aten::sqrt(Tensor self) -> Tensor");
    return table->getOp<Tensor (const Tensor &)>(tensorTypeIdToBackend(type_id()), is_variable())(*this);
}
inline Tensor & Tensor::sqrt_() {
    static auto table = globalATenDispatch().getOpTable("aten::sqrt_(Tensor(a!) self) -> Tensor(a!)");
    return table->getOp<Tensor & (Tensor &)>(tensorTypeIdToBackend(type_id()), is_variable())(*this);
}
inline Tensor Tensor::std(bool unbiased) const {
    static auto table = globalATenDispatch().getOpTable("aten::std(Tensor self, bool unbiased=True) -> Tensor");
    return table->getOp<Tensor (const Tensor &, bool)>(tensorTypeIdToBackend(type_id()), is_variable())(*this, unbiased);
}
inline Tensor Tensor::std(IntArrayRef dim, bool unbiased, bool keepdim) const {
    static auto table = globalATenDispatch().getOpTable("aten::std(Tensor self, int[1] dim, bool unbiased=True, bool keepdim=False) -> Tensor");
    return table->getOp<Tensor (const Tensor &, IntArrayRef, bool, bool)>(tensorTypeIdToBackend(type_id()), is_variable())(*this, dim, unbiased, keepdim);
}
inline Tensor Tensor::prod(ScalarType dtype) const {
    static auto table = globalATenDispatch().getOpTable("aten::prod(Tensor self, *, ScalarType dtype) -> Tensor");
    return table->getOp<Tensor (const Tensor &, ScalarType)>(tensorTypeIdToBackend(type_id()), is_variable())(*this, dtype);
}
inline Tensor Tensor::prod() const {
    static auto table = globalATenDispatch().getOpTable("aten::prod(Tensor self) -> Tensor");
    return table->getOp<Tensor (const Tensor &)>(tensorTypeIdToBackend(type_id()), is_variable())(*this);
}
inline Tensor Tensor::prod(int64_t dim, bool keepdim, ScalarType dtype) const {
    static auto table = globalATenDispatch().getOpTable("aten::prod(Tensor self, int dim, bool keepdim, *, ScalarType dtype) -> Tensor");
    return table->getOp<Tensor (const Tensor &, int64_t, bool, ScalarType)>(tensorTypeIdToBackend(type_id()), is_variable())(*this, dim, keepdim, dtype);
}
inline Tensor Tensor::prod(int64_t dim, bool keepdim) const {
    static auto table = globalATenDispatch().getOpTable("aten::prod(Tensor self, int dim, bool keepdim=False) -> Tensor");
    return table->getOp<Tensor (const Tensor &, int64_t, bool)>(tensorTypeIdToBackend(type_id()), is_variable())(*this, dim, keepdim);
}
inline Tensor Tensor::prod(int64_t dim, ScalarType dtype) const {
    static auto table = globalATenDispatch().getOpTable("aten::prod(Tensor self, int dim, *, ScalarType dtype) -> Tensor");
    return table->getOp<Tensor (const Tensor &, int64_t, ScalarType)>(tensorTypeIdToBackend(type_id()), is_variable())(*this, dim, dtype);
}
inline Tensor Tensor::t() const {
    static auto table = globalATenDispatch().getOpTable("aten::t(Tensor(a) self) -> Tensor(a)");
    return table->getOp<Tensor (const Tensor &)>(tensorTypeIdToBackend(type_id()), is_variable())(*this);
}
inline Tensor & Tensor::t_() {
    static auto table = globalATenDispatch().getOpTable("aten::t_(Tensor(a!) self) -> Tensor(a!)");
    return table->getOp<Tensor & (Tensor &)>(tensorTypeIdToBackend(type_id()), is_variable())(*this);
}
inline Tensor Tensor::tan() const {
    static auto table = globalATenDispatch().getOpTable("aten::tan(Tensor self) -> Tensor");
    return table->getOp<Tensor (const Tensor &)>(tensorTypeIdToBackend(type_id()), is_variable())(*this);
}
inline Tensor & Tensor::tan_() {
    static auto table = globalATenDispatch().getOpTable("aten::tan_(Tensor(a!) self) -> Tensor(a!)");
    return table->getOp<Tensor & (Tensor &)>(tensorTypeIdToBackend(type_id()), is_variable())(*this);
}
inline Tensor Tensor::tanh() const {
    static auto table = globalATenDispatch().getOpTable("aten::tanh(Tensor self) -> Tensor");
    return table->getOp<Tensor (const Tensor &)>(tensorTypeIdToBackend(type_id()), is_variable())(*this);
}
inline Tensor & Tensor::tanh_() {
    static auto table = globalATenDispatch().getOpTable("aten::tanh_(Tensor(a!) self) -> Tensor(a!)");
    return table->getOp<Tensor & (Tensor &)>(tensorTypeIdToBackend(type_id()), is_variable())(*this);
}
inline Tensor Tensor::transpose(int64_t dim0, int64_t dim1) const {
    static auto table = globalATenDispatch().getOpTable("aten::transpose(Tensor(a) self, int dim0, int dim1) -> Tensor(a)");
    return table->getOp<Tensor (const Tensor &, int64_t, int64_t)>(tensorTypeIdToBackend(type_id()), is_variable())(*this, dim0, dim1);
}
inline Tensor & Tensor::transpose_(int64_t dim0, int64_t dim1) {
    static auto table = globalATenDispatch().getOpTable("aten::transpose_(Tensor(a!) self, int dim0, int dim1) -> Tensor(a!)");
    return table->getOp<Tensor & (Tensor &, int64_t, int64_t)>(tensorTypeIdToBackend(type_id()), is_variable())(*this, dim0, dim1);
}
inline Tensor Tensor::flip(IntArrayRef dims) const {
    static auto table = globalATenDispatch().getOpTable("aten::flip(Tensor self, int[] dims) -> Tensor");
    return table->getOp<Tensor (const Tensor &, IntArrayRef)>(tensorTypeIdToBackend(type_id()), is_variable())(*this, dims);
}
inline Tensor Tensor::roll(IntArrayRef shifts, IntArrayRef dims) const {
    static auto table = globalATenDispatch().getOpTable("aten::roll(Tensor self, int[1] shifts, int[1] dims=[]) -> Tensor");
    return table->getOp<Tensor (const Tensor &, IntArrayRef, IntArrayRef)>(tensorTypeIdToBackend(type_id()), is_variable())(*this, shifts, dims);
}
inline Tensor Tensor::rot90(int64_t k, IntArrayRef dims) const {
    static auto table = globalATenDispatch().getOpTable("aten::rot90(Tensor self, int k=1, int[] dims=[0,1]) -> Tensor");
    return table->getOp<Tensor (const Tensor &, int64_t, IntArrayRef)>(tensorTypeIdToBackend(type_id()), is_variable())(*this, k, dims);
}
inline Tensor Tensor::trunc() const {
    static auto table = globalATenDispatch().getOpTable("aten::trunc(Tensor self) -> Tensor");
    return table->getOp<Tensor (const Tensor &)>(tensorTypeIdToBackend(type_id()), is_variable())(*this);
}
inline Tensor & Tensor::trunc_() {
    static auto table = globalATenDispatch().getOpTable("aten::trunc_(Tensor(a!) self) -> Tensor(a!)");
    return table->getOp<Tensor & (Tensor &)>(tensorTypeIdToBackend(type_id()), is_variable())(*this);
}
inline Tensor Tensor::type_as(const Tensor & other) const {
    static auto table = globalATenDispatch().getOpTable("aten::type_as(Tensor self, Tensor other) -> Tensor");
    return table->getOp<Tensor (const Tensor &, const Tensor &)>(tensorTypeIdToBackend(type_id()), is_variable())(*this, other);
}
inline Tensor Tensor::unsqueeze(int64_t dim) const {
    static auto table = globalATenDispatch().getOpTable("aten::unsqueeze(Tensor(a) self, int dim) -> Tensor(a)");
    return table->getOp<Tensor (const Tensor &, int64_t)>(tensorTypeIdToBackend(type_id()), is_variable())(*this, dim);
}
inline Tensor & Tensor::unsqueeze_(int64_t dim) {
    static auto table = globalATenDispatch().getOpTable("aten::unsqueeze_(Tensor(a!) self, int dim) -> Tensor(a!)");
    return table->getOp<Tensor & (Tensor &, int64_t)>(tensorTypeIdToBackend(type_id()), is_variable())(*this, dim);
}
inline Tensor Tensor::var(bool unbiased) const {
    static auto table = globalATenDispatch().getOpTable("aten::var(Tensor self, bool unbiased=True) -> Tensor");
    return table->getOp<Tensor (const Tensor &, bool)>(tensorTypeIdToBackend(type_id()), is_variable())(*this, unbiased);
}
inline Tensor Tensor::var(IntArrayRef dim, bool unbiased, bool keepdim) const {
    static auto table = globalATenDispatch().getOpTable("aten::var(Tensor self, int[1] dim, bool unbiased=True, bool keepdim=False) -> Tensor");
    return table->getOp<Tensor (const Tensor &, IntArrayRef, bool, bool)>(tensorTypeIdToBackend(type_id()), is_variable())(*this, dim, unbiased, keepdim);
}
inline Tensor Tensor::view_as(const Tensor & other) const {
    static auto table = globalATenDispatch().getOpTable("aten::view_as(Tensor self, Tensor other) -> Tensor");
    return table->getOp<Tensor (const Tensor &, const Tensor &)>(tensorTypeIdToBackend(type_id()), is_variable())(*this, other);
}
inline Tensor Tensor::where(const Tensor & condition, const Tensor & other) const {
    static auto table = globalATenDispatch().getOpTable("aten::where(Tensor condition, Tensor self, Tensor other) -> Tensor");
    return table->getOp<Tensor (const Tensor &, const Tensor &, const Tensor &)>(tensorTypeIdToBackend(type_id()), is_variable())(condition, *this, other);
}
inline Tensor Tensor::norm(c10::optional<Scalar> p, ScalarType dtype) const {
    static auto table = globalATenDispatch().getOpTable("aten::norm(Tensor self, Scalar? p, *, ScalarType dtype) -> Tensor");
    return table->getOp<Tensor (const Tensor &, c10::optional<Scalar>, ScalarType)>(tensorTypeIdToBackend(type_id()), is_variable())(*this, p, dtype);
}
inline Tensor Tensor::norm(Scalar p) const {
    static auto table = globalATenDispatch().getOpTable("aten::norm(Tensor self, Scalar p=2) -> Tensor");
    return table->getOp<Tensor (const Tensor &, Scalar)>(tensorTypeIdToBackend(type_id()), is_variable())(*this, p);
}
inline Tensor Tensor::norm(c10::optional<Scalar> p, IntArrayRef dim, bool keepdim, ScalarType dtype) const {
    static auto table = globalATenDispatch().getOpTable("aten::norm(Tensor self, Scalar? p, int[1] dim, bool keepdim, *, ScalarType dtype) -> Tensor");
    return table->getOp<Tensor (const Tensor &, c10::optional<Scalar>, IntArrayRef, bool, ScalarType)>(tensorTypeIdToBackend(type_id()), is_variable())(*this, p, dim, keepdim, dtype);
}
inline Tensor Tensor::norm(c10::optional<Scalar> p, IntArrayRef dim, bool keepdim) const {
    static auto table = globalATenDispatch().getOpTable("aten::norm(Tensor self, Scalar? p, int[1] dim, bool keepdim=False) -> Tensor");
    return table->getOp<Tensor (const Tensor &, c10::optional<Scalar>, IntArrayRef, bool)>(tensorTypeIdToBackend(type_id()), is_variable())(*this, p, dim, keepdim);
}
inline Tensor Tensor::clone() const {
    static auto table = globalATenDispatch().getOpTable("aten::clone(Tensor self) -> Tensor");
    return table->getOp<Tensor (const Tensor &)>(tensorTypeIdToBackend(type_id()), is_variable())(*this);
}
inline Tensor & Tensor::resize_as_(const Tensor & the_template) {
    static auto table = globalATenDispatch().getOpTable("aten::resize_as_(Tensor(a!) self, Tensor the_template) -> Tensor(a!)");
    return table->getOp<Tensor & (Tensor &, const Tensor &)>(tensorTypeIdToBackend(type_id()), is_variable())(*this, the_template);
}
inline Tensor Tensor::pow(Scalar exponent) const {
    static auto table = globalATenDispatch().getOpTable("aten::pow(Tensor self, Scalar exponent) -> Tensor");
    return table->getOp<Tensor (const Tensor &, Scalar)>(tensorTypeIdToBackend(type_id()), is_variable())(*this, exponent);
}
inline Tensor & Tensor::zero_() {
    static auto table = globalATenDispatch().getOpTable("aten::zero_(Tensor(a!) self) -> Tensor(a!)");
    return table->getOp<Tensor & (Tensor &)>(tensorTypeIdToBackend(type_id()), is_variable())(*this);
}
inline Tensor Tensor::sub(const Tensor & other, Scalar alpha) const {
    static auto table = globalATenDispatch().getOpTable("aten::sub(Tensor self, Tensor other, *, Scalar alpha=1) -> Tensor");
    return table->getOp<Tensor (const Tensor &, const Tensor &, Scalar)>(tensorTypeIdToBackend(type_id()), is_variable())(*this, other, alpha);
}
inline Tensor & Tensor::sub_(const Tensor & other, Scalar alpha) {
    static auto table = globalATenDispatch().getOpTable("aten::sub_(Tensor(a!) self, Tensor other, *, Scalar alpha=1) -> Tensor(a!)");
    return table->getOp<Tensor & (Tensor &, const Tensor &, Scalar)>(tensorTypeIdToBackend(type_id()), is_variable())(*this, other, alpha);
}
inline Tensor Tensor::sub(Scalar other, Scalar alpha) const {
    static auto table = globalATenDispatch().getOpTable("aten::sub(Tensor self, Scalar other, Scalar alpha=1) -> Tensor");
    return table->getOp<Tensor (const Tensor &, Scalar, Scalar)>(tensorTypeIdToBackend(type_id()), is_variable())(*this, other, alpha);
}
inline Tensor & Tensor::sub_(Scalar other, Scalar alpha) {
    static auto table = globalATenDispatch().getOpTable("aten::sub_(Tensor(a!) self, Scalar other, Scalar alpha=1) -> Tensor(a!)");
    return table->getOp<Tensor & (Tensor &, Scalar, Scalar)>(tensorTypeIdToBackend(type_id()), is_variable())(*this, other, alpha);
}
inline Tensor Tensor::addmm(const Tensor & mat1, const Tensor & mat2, Scalar beta, Scalar alpha) const {
    static auto table = globalATenDispatch().getOpTable("aten::addmm(Tensor self, Tensor mat1, Tensor mat2, *, Scalar beta=1, Scalar alpha=1) -> Tensor");
    return table->getOp<Tensor (const Tensor &, const Tensor &, const Tensor &, Scalar, Scalar)>(tensorTypeIdToBackend(type_id()), is_variable())(*this, mat1, mat2, beta, alpha);
}
inline Tensor & Tensor::addmm_(const Tensor & mat1, const Tensor & mat2, Scalar beta, Scalar alpha) {
    static auto table = globalATenDispatch().getOpTable("aten::addmm_(Tensor(a!) self, Tensor mat1, Tensor mat2, *, Scalar beta=1, Scalar alpha=1) -> Tensor(a!)");
    return table->getOp<Tensor & (Tensor &, const Tensor &, const Tensor &, Scalar, Scalar)>(tensorTypeIdToBackend(type_id()), is_variable())(*this, mat1, mat2, beta, alpha);
}
inline Tensor & Tensor::sparse_resize_(IntArrayRef size, int64_t sparse_dim, int64_t dense_dim) {
    static auto table = globalATenDispatch().getOpTable("aten::sparse_resize_(Tensor(a!) self, int[] size, int sparse_dim, int dense_dim) -> Tensor(a!)");
    return table->getOp<Tensor & (Tensor &, IntArrayRef, int64_t, int64_t)>(tensorTypeIdToBackend(type_id()), is_variable())(*this, size, sparse_dim, dense_dim);
}
inline Tensor & Tensor::sparse_resize_and_clear_(IntArrayRef size, int64_t sparse_dim, int64_t dense_dim) {
    static auto table = globalATenDispatch().getOpTable("aten::sparse_resize_and_clear_(Tensor(a!) self, int[] size, int sparse_dim, int dense_dim) -> Tensor(a!)");
    return table->getOp<Tensor & (Tensor &, IntArrayRef, int64_t, int64_t)>(tensorTypeIdToBackend(type_id()), is_variable())(*this, size, sparse_dim, dense_dim);
}
inline Tensor Tensor::sparse_mask(const Tensor & mask) const {
    static auto table = globalATenDispatch().getOpTable("aten::sparse_mask(Tensor self, Tensor mask) -> Tensor");
    return table->getOp<Tensor (const Tensor &, const Tensor &)>(tensorTypeIdToBackend(type_id()), is_variable())(*this, mask);
}
inline Tensor Tensor::to_dense() const {
    static auto table = globalATenDispatch().getOpTable("aten::to_dense(Tensor self) -> Tensor");
    return table->getOp<Tensor (const Tensor &)>(tensorTypeIdToBackend(type_id()), is_variable())(*this);
}
inline int64_t Tensor::sparse_dim() const {
    static auto table = globalATenDispatch().getOpTable("aten::sparse_dim(Tensor self) -> int");
    return table->getOp<int64_t (const Tensor &)>(tensorTypeIdToBackend(type_id()), is_variable())(*this);
}
inline int64_t Tensor::_dimI() const {
    static auto table = globalATenDispatch().getOpTable("aten::_dimI(Tensor self) -> int");
    return table->getOp<int64_t (const Tensor &)>(tensorTypeIdToBackend(type_id()), is_variable())(*this);
}
inline int64_t Tensor::dense_dim() const {
    static auto table = globalATenDispatch().getOpTable("aten::dense_dim(Tensor self) -> int");
    return table->getOp<int64_t (const Tensor &)>(tensorTypeIdToBackend(type_id()), is_variable())(*this);
}
inline int64_t Tensor::_dimV() const {
    static auto table = globalATenDispatch().getOpTable("aten::_dimV(Tensor self) -> int");
    return table->getOp<int64_t (const Tensor &)>(tensorTypeIdToBackend(type_id()), is_variable())(*this);
}
inline int64_t Tensor::_nnz() const {
    static auto table = globalATenDispatch().getOpTable("aten::_nnz(Tensor self) -> int");
    return table->getOp<int64_t (const Tensor &)>(tensorTypeIdToBackend(type_id()), is_variable())(*this);
}
inline Tensor Tensor::coalesce() const {
    static auto table = globalATenDispatch().getOpTable("aten::coalesce(Tensor self) -> Tensor");
    return table->getOp<Tensor (const Tensor &)>(tensorTypeIdToBackend(type_id()), is_variable())(*this);
}
inline bool Tensor::is_coalesced() const {
    static auto table = globalATenDispatch().getOpTable("aten::is_coalesced(Tensor self) -> bool");
    return table->getOp<bool (const Tensor &)>(tensorTypeIdToBackend(type_id()), is_variable())(*this);
}
inline Tensor Tensor::_indices() const {
    static auto table = globalATenDispatch().getOpTable("aten::_indices(Tensor(a) self) -> Tensor(a)");
    return table->getOp<Tensor (const Tensor &)>(tensorTypeIdToBackend(type_id()), is_variable())(*this);
}
inline Tensor Tensor::_values() const {
    static auto table = globalATenDispatch().getOpTable("aten::_values(Tensor(a) self) -> Tensor(a)");
    return table->getOp<Tensor (const Tensor &)>(tensorTypeIdToBackend(type_id()), is_variable())(*this);
}
inline Tensor & Tensor::_coalesced_(bool coalesced) {
    static auto table = globalATenDispatch().getOpTable("aten::_coalesced_(Tensor(a!) self, bool coalesced) -> Tensor(a!)");
    return table->getOp<Tensor & (Tensor &, bool)>(tensorTypeIdToBackend(type_id()), is_variable())(*this, coalesced);
}
inline Tensor Tensor::indices() const {
    static auto table = globalATenDispatch().getOpTable("aten::indices(Tensor(a) self) -> Tensor(a)");
    return table->getOp<Tensor (const Tensor &)>(tensorTypeIdToBackend(type_id()), is_variable())(*this);
}
inline Tensor Tensor::values() const {
    static auto table = globalATenDispatch().getOpTable("aten::values(Tensor(a) self) -> Tensor(a)");
    return table->getOp<Tensor (const Tensor &)>(tensorTypeIdToBackend(type_id()), is_variable())(*this);
}
inline int64_t Tensor::numel() const {
    static auto table = globalATenDispatch().getOpTable("aten::numel(Tensor self) -> int");
    return table->getOp<int64_t (const Tensor &)>(tensorTypeIdToBackend(type_id()), is_variable())(*this);
}
inline std::vector<Tensor> Tensor::unbind(int64_t dim) const {
    static auto table = globalATenDispatch().getOpTable("aten::unbind(Tensor(a) self, int dim=0) -> Tensor(a)[]");
    return table->getOp<std::vector<Tensor> (const Tensor &, int64_t)>(tensorTypeIdToBackend(type_id()), is_variable())(*this, dim);
}
inline Tensor Tensor::to_sparse(int64_t sparse_dim) const {
    static auto table = globalATenDispatch().getOpTable("aten::to_sparse(Tensor self, int sparse_dim) -> Tensor");
    return table->getOp<Tensor (const Tensor &, int64_t)>(tensorTypeIdToBackend(type_id()), is_variable())(*this, sparse_dim);
}
inline Tensor Tensor::to_sparse() const {
    static auto table = globalATenDispatch().getOpTable("aten::to_sparse(Tensor self) -> Tensor");
    return table->getOp<Tensor (const Tensor &)>(tensorTypeIdToBackend(type_id()), is_variable())(*this);
}
inline Tensor Tensor::to_mkldnn() const {
    static auto table = globalATenDispatch().getOpTable("aten::to_mkldnn(Tensor self) -> Tensor");
    return table->getOp<Tensor (const Tensor &)>(tensorTypeIdToBackend(type_id()), is_variable())(*this);
}
inline Tensor Tensor::dequantize() const {
    static auto table = globalATenDispatch().getOpTable("aten::dequantize(Tensor self) -> Tensor");
    return table->getOp<Tensor (const Tensor &)>(tensorTypeIdToBackend(type_id()), is_variable())(*this);
}
<<<<<<< HEAD
inline double Tensor::q_scale() const {
    return dispatch_type().q_scale(*this);
}
inline int64_t Tensor::q_zero_point() const {
    return dispatch_type().q_zero_point(*this);
=======
inline Scalar Tensor::q_scale() const {
    static auto table = globalATenDispatch().getOpTable("aten::q_scale(Tensor self) -> Scalar");
    return table->getOp<Scalar (const Tensor &)>(tensorTypeIdToBackend(type_id()), is_variable())(*this);
}
inline Scalar Tensor::q_zero_point() const {
    static auto table = globalATenDispatch().getOpTable("aten::q_zero_point(Tensor self) -> Scalar");
    return table->getOp<Scalar (const Tensor &)>(tensorTypeIdToBackend(type_id()), is_variable())(*this);
>>>>>>> f6aac413
}
inline Tensor Tensor::int_repr() const {
    static auto table = globalATenDispatch().getOpTable("aten::int_repr(Tensor self) -> Tensor");
    return table->getOp<Tensor (const Tensor &)>(tensorTypeIdToBackend(type_id()), is_variable())(*this);
}
inline QScheme Tensor::qscheme() const {
    static auto table = globalATenDispatch().getOpTable("aten::qscheme(Tensor self) -> QScheme");
    return table->getOp<QScheme (const Tensor &)>(tensorTypeIdToBackend(type_id()), is_variable())(*this);
}
inline Tensor Tensor::to(const TensorOptions & options, bool non_blocking, bool copy) const {
    static auto table = globalATenDispatch().getOpTable("aten::to(Tensor self, *, ScalarType dtype, Layout layout, Device device, bool pin_memory=False, bool non_blocking=False, bool copy=False) -> Tensor");
    return table->getOp<Tensor (const Tensor &, const TensorOptions &, bool, bool)>(tensorTypeIdToBackend(type_id()), is_variable())(*this, options, non_blocking, copy);
}
inline Tensor Tensor::to(Device device, ScalarType dtype, bool non_blocking, bool copy) const {
    static auto table = globalATenDispatch().getOpTable("aten::to(Tensor self, Device device, ScalarType dtype, bool non_blocking=False, bool copy=False) -> Tensor");
    return table->getOp<Tensor (const Tensor &, Device, ScalarType, bool, bool)>(tensorTypeIdToBackend(type_id()), is_variable())(*this, device, dtype, non_blocking, copy);
}
inline Tensor Tensor::to(ScalarType dtype, bool non_blocking, bool copy) const {
    static auto table = globalATenDispatch().getOpTable("aten::to(Tensor self, ScalarType dtype, bool non_blocking=False, bool copy=False) -> Tensor");
    return table->getOp<Tensor (const Tensor &, ScalarType, bool, bool)>(tensorTypeIdToBackend(type_id()), is_variable())(*this, dtype, non_blocking, copy);
}
inline Tensor Tensor::to(const Tensor & other, bool non_blocking, bool copy) const {
    static auto table = globalATenDispatch().getOpTable("aten::to(Tensor self, Tensor other, bool non_blocking=False, bool copy=False) -> Tensor");
    return table->getOp<Tensor (const Tensor &, const Tensor &, bool, bool)>(tensorTypeIdToBackend(type_id()), is_variable())(*this, other, non_blocking, copy);
}
inline Scalar Tensor::item() const {
    static auto table = globalATenDispatch().getOpTable("aten::item(Tensor self) -> Scalar");
    return table->getOp<Scalar (const Tensor &)>(tensorTypeIdToBackend(type_id()), is_variable())(*this);
}
inline Tensor & Tensor::set_(Storage source) {
    static auto table = globalATenDispatch().getOpTable("aten::set_(Tensor(a!) self, Storage source) -> Tensor(a!)");
    return table->getOp<Tensor & (Tensor &, Storage)>(tensorTypeIdToBackend(type_id()), is_variable())(*this, source);
}
inline Tensor & Tensor::set_(Storage source, int64_t storage_offset, IntArrayRef size, IntArrayRef stride) {
    static auto table = globalATenDispatch().getOpTable("aten::set_(Tensor(a!) self, Storage source, int storage_offset, int[] size, int[] stride=[]) -> Tensor(a!)");
    return table->getOp<Tensor & (Tensor &, Storage, int64_t, IntArrayRef, IntArrayRef)>(tensorTypeIdToBackend(type_id()), is_variable())(*this, source, storage_offset, size, stride);
}
inline Tensor & Tensor::set_(const Tensor & source) {
    static auto table = globalATenDispatch().getOpTable("aten::set_(Tensor(a!) self, Tensor source) -> Tensor(a!)");
    return table->getOp<Tensor & (Tensor &, const Tensor &)>(tensorTypeIdToBackend(type_id()), is_variable())(*this, source);
}
inline Tensor & Tensor::set_() {
    static auto table = globalATenDispatch().getOpTable("aten::set_(Tensor(a!) self) -> Tensor(a!)");
    return table->getOp<Tensor & (Tensor &)>(tensorTypeIdToBackend(type_id()), is_variable())(*this);
}
inline Tensor & Tensor::set_quantizer_(ConstQuantizerPtr quantizer) {
    static auto table = globalATenDispatch().getOpTable("aten::set_quantizer_(Tensor(a!) self, ConstQuantizerPtr quantizer) -> Tensor(a!)");
    return table->getOp<Tensor & (Tensor &, ConstQuantizerPtr)>(tensorTypeIdToBackend(type_id()), is_variable())(*this, quantizer);
}
inline bool Tensor::is_set_to(const Tensor & tensor) const {
    static auto table = globalATenDispatch().getOpTable("aten::is_set_to(Tensor self, Tensor tensor) -> bool");
    return table->getOp<bool (const Tensor &, const Tensor &)>(tensorTypeIdToBackend(type_id()), is_variable())(*this, tensor);
}
inline Tensor & Tensor::masked_fill_(const Tensor & mask, Scalar value) {
    static auto table = globalATenDispatch().getOpTable("aten::masked_fill_(Tensor(a!) self, Tensor mask, Scalar value) -> Tensor(a!)");
    return table->getOp<Tensor & (Tensor &, const Tensor &, Scalar)>(tensorTypeIdToBackend(type_id()), is_variable())(*this, mask, value);
}
inline Tensor Tensor::masked_fill(const Tensor & mask, Scalar value) const {
    static auto table = globalATenDispatch().getOpTable("aten::masked_fill(Tensor self, Tensor mask, Scalar value) -> Tensor");
    return table->getOp<Tensor (const Tensor &, const Tensor &, Scalar)>(tensorTypeIdToBackend(type_id()), is_variable())(*this, mask, value);
}
inline Tensor & Tensor::masked_fill_(const Tensor & mask, const Tensor & value) {
    static auto table = globalATenDispatch().getOpTable("aten::masked_fill_(Tensor(a!) self, Tensor mask, Tensor value) -> Tensor(a!)");
    return table->getOp<Tensor & (Tensor &, const Tensor &, const Tensor &)>(tensorTypeIdToBackend(type_id()), is_variable())(*this, mask, value);
}
inline Tensor Tensor::masked_fill(const Tensor & mask, const Tensor & value) const {
    static auto table = globalATenDispatch().getOpTable("aten::masked_fill(Tensor self, Tensor mask, Tensor value) -> Tensor");
    return table->getOp<Tensor (const Tensor &, const Tensor &, const Tensor &)>(tensorTypeIdToBackend(type_id()), is_variable())(*this, mask, value);
}
inline Tensor & Tensor::masked_scatter_(const Tensor & mask, const Tensor & source) {
    static auto table = globalATenDispatch().getOpTable("aten::masked_scatter_(Tensor(a!) self, Tensor mask, Tensor source) -> Tensor(a!)");
    return table->getOp<Tensor & (Tensor &, const Tensor &, const Tensor &)>(tensorTypeIdToBackend(type_id()), is_variable())(*this, mask, source);
}
inline Tensor Tensor::masked_scatter(const Tensor & mask, const Tensor & source) const {
    static auto table = globalATenDispatch().getOpTable("aten::masked_scatter(Tensor self, Tensor mask, Tensor source) -> Tensor");
    return table->getOp<Tensor (const Tensor &, const Tensor &, const Tensor &)>(tensorTypeIdToBackend(type_id()), is_variable())(*this, mask, source);
}
inline Tensor Tensor::view(IntArrayRef size) const {
    static auto table = globalATenDispatch().getOpTable("aten::view(Tensor(a) self, int[] size) -> Tensor(a)");
    return table->getOp<Tensor (const Tensor &, IntArrayRef)>(tensorTypeIdToBackend(type_id()), is_variable())(*this, size);
}
inline Tensor & Tensor::put_(const Tensor & index, const Tensor & source, bool accumulate) {
    static auto table = globalATenDispatch().getOpTable("aten::put_(Tensor(a!) self, Tensor index, Tensor source, bool accumulate=False) -> Tensor(a!)");
    return table->getOp<Tensor & (Tensor &, const Tensor &, const Tensor &, bool)>(tensorTypeIdToBackend(type_id()), is_variable())(*this, index, source, accumulate);
}
inline Tensor & Tensor::index_add_(int64_t dim, const Tensor & index, const Tensor & source) {
    static auto table = globalATenDispatch().getOpTable("aten::index_add_(Tensor(a!) self, int dim, Tensor index, Tensor source) -> Tensor(a!)");
    return table->getOp<Tensor & (Tensor &, int64_t, const Tensor &, const Tensor &)>(tensorTypeIdToBackend(type_id()), is_variable())(*this, dim, index, source);
}
inline Tensor Tensor::index_add(int64_t dim, const Tensor & index, const Tensor & source) const {
    static auto table = globalATenDispatch().getOpTable("aten::index_add(Tensor self, int dim, Tensor index, Tensor source) -> Tensor");
    return table->getOp<Tensor (const Tensor &, int64_t, const Tensor &, const Tensor &)>(tensorTypeIdToBackend(type_id()), is_variable())(*this, dim, index, source);
}
inline Tensor & Tensor::index_fill_(int64_t dim, const Tensor & index, Scalar value) {
    static auto table = globalATenDispatch().getOpTable("aten::index_fill_(Tensor(a!) self, int dim, Tensor index, Scalar value) -> Tensor(a!)");
    return table->getOp<Tensor & (Tensor &, int64_t, const Tensor &, Scalar)>(tensorTypeIdToBackend(type_id()), is_variable())(*this, dim, index, value);
}
inline Tensor Tensor::index_fill(int64_t dim, const Tensor & index, Scalar value) const {
    static auto table = globalATenDispatch().getOpTable("aten::index_fill(Tensor self, int dim, Tensor index, Scalar value) -> Tensor");
    return table->getOp<Tensor (const Tensor &, int64_t, const Tensor &, Scalar)>(tensorTypeIdToBackend(type_id()), is_variable())(*this, dim, index, value);
}
inline Tensor & Tensor::index_fill_(int64_t dim, const Tensor & index, const Tensor & value) {
    static auto table = globalATenDispatch().getOpTable("aten::index_fill_(Tensor(a!) self, int dim, Tensor index, Tensor value) -> Tensor(a!)");
    return table->getOp<Tensor & (Tensor &, int64_t, const Tensor &, const Tensor &)>(tensorTypeIdToBackend(type_id()), is_variable())(*this, dim, index, value);
}
inline Tensor Tensor::index_fill(int64_t dim, const Tensor & index, const Tensor & value) const {
    static auto table = globalATenDispatch().getOpTable("aten::index_fill(Tensor self, int dim, Tensor index, Tensor value) -> Tensor");
    return table->getOp<Tensor (const Tensor &, int64_t, const Tensor &, const Tensor &)>(tensorTypeIdToBackend(type_id()), is_variable())(*this, dim, index, value);
}
inline Tensor & Tensor::scatter_(int64_t dim, const Tensor & index, const Tensor & src) {
    static auto table = globalATenDispatch().getOpTable("aten::scatter_(Tensor(a!) self, int dim, Tensor index, Tensor src) -> Tensor(a!)");
    return table->getOp<Tensor & (Tensor &, int64_t, const Tensor &, const Tensor &)>(tensorTypeIdToBackend(type_id()), is_variable())(*this, dim, index, src);
}
inline Tensor Tensor::scatter(int64_t dim, const Tensor & index, const Tensor & src) const {
    static auto table = globalATenDispatch().getOpTable("aten::scatter(Tensor self, int dim, Tensor index, Tensor src) -> Tensor");
    return table->getOp<Tensor (const Tensor &, int64_t, const Tensor &, const Tensor &)>(tensorTypeIdToBackend(type_id()), is_variable())(*this, dim, index, src);
}
inline Tensor & Tensor::scatter_(int64_t dim, const Tensor & index, Scalar value) {
    static auto table = globalATenDispatch().getOpTable("aten::scatter_(Tensor(a!) self, int dim, Tensor index, Scalar value) -> Tensor(a!)");
    return table->getOp<Tensor & (Tensor &, int64_t, const Tensor &, Scalar)>(tensorTypeIdToBackend(type_id()), is_variable())(*this, dim, index, value);
}
inline Tensor Tensor::scatter(int64_t dim, const Tensor & index, Scalar value) const {
    static auto table = globalATenDispatch().getOpTable("aten::scatter(Tensor self, int dim, Tensor index, Scalar value) -> Tensor");
    return table->getOp<Tensor (const Tensor &, int64_t, const Tensor &, Scalar)>(tensorTypeIdToBackend(type_id()), is_variable())(*this, dim, index, value);
}
inline Tensor & Tensor::scatter_add_(int64_t dim, const Tensor & index, const Tensor & src) {
    static auto table = globalATenDispatch().getOpTable("aten::scatter_add_(Tensor(a!) self, int dim, Tensor index, Tensor src) -> Tensor(a!)");
    return table->getOp<Tensor & (Tensor &, int64_t, const Tensor &, const Tensor &)>(tensorTypeIdToBackend(type_id()), is_variable())(*this, dim, index, src);
}
inline Tensor Tensor::scatter_add(int64_t dim, const Tensor & index, const Tensor & src) const {
    static auto table = globalATenDispatch().getOpTable("aten::scatter_add(Tensor self, int dim, Tensor index, Tensor src) -> Tensor");
    return table->getOp<Tensor (const Tensor &, int64_t, const Tensor &, const Tensor &)>(tensorTypeIdToBackend(type_id()), is_variable())(*this, dim, index, src);
}
inline Tensor & Tensor::lt_(Scalar other) {
    static auto table = globalATenDispatch().getOpTable("aten::lt_(Tensor(a!) self, Scalar other) -> Tensor(a!)");
    return table->getOp<Tensor & (Tensor &, Scalar)>(tensorTypeIdToBackend(type_id()), is_variable())(*this, other);
}
inline Tensor & Tensor::lt_(const Tensor & other) {
    static auto table = globalATenDispatch().getOpTable("aten::lt_(Tensor(a!) self, Tensor other) -> Tensor(a!)");
    return table->getOp<Tensor & (Tensor &, const Tensor &)>(tensorTypeIdToBackend(type_id()), is_variable())(*this, other);
}
inline Tensor & Tensor::gt_(Scalar other) {
    static auto table = globalATenDispatch().getOpTable("aten::gt_(Tensor(a!) self, Scalar other) -> Tensor(a!)");
    return table->getOp<Tensor & (Tensor &, Scalar)>(tensorTypeIdToBackend(type_id()), is_variable())(*this, other);
}
inline Tensor & Tensor::gt_(const Tensor & other) {
    static auto table = globalATenDispatch().getOpTable("aten::gt_(Tensor(a!) self, Tensor other) -> Tensor(a!)");
    return table->getOp<Tensor & (Tensor &, const Tensor &)>(tensorTypeIdToBackend(type_id()), is_variable())(*this, other);
}
inline Tensor & Tensor::le_(Scalar other) {
    static auto table = globalATenDispatch().getOpTable("aten::le_(Tensor(a!) self, Scalar other) -> Tensor(a!)");
    return table->getOp<Tensor & (Tensor &, Scalar)>(tensorTypeIdToBackend(type_id()), is_variable())(*this, other);
}
inline Tensor & Tensor::le_(const Tensor & other) {
    static auto table = globalATenDispatch().getOpTable("aten::le_(Tensor(a!) self, Tensor other) -> Tensor(a!)");
    return table->getOp<Tensor & (Tensor &, const Tensor &)>(tensorTypeIdToBackend(type_id()), is_variable())(*this, other);
}
inline Tensor & Tensor::ge_(Scalar other) {
    static auto table = globalATenDispatch().getOpTable("aten::ge_(Tensor(a!) self, Scalar other) -> Tensor(a!)");
    return table->getOp<Tensor & (Tensor &, Scalar)>(tensorTypeIdToBackend(type_id()), is_variable())(*this, other);
}
inline Tensor & Tensor::ge_(const Tensor & other) {
    static auto table = globalATenDispatch().getOpTable("aten::ge_(Tensor(a!) self, Tensor other) -> Tensor(a!)");
    return table->getOp<Tensor & (Tensor &, const Tensor &)>(tensorTypeIdToBackend(type_id()), is_variable())(*this, other);
}
inline Tensor & Tensor::eq_(Scalar other) {
    static auto table = globalATenDispatch().getOpTable("aten::eq_(Tensor(a!) self, Scalar other) -> Tensor(a!)");
    return table->getOp<Tensor & (Tensor &, Scalar)>(tensorTypeIdToBackend(type_id()), is_variable())(*this, other);
}
inline Tensor & Tensor::eq_(const Tensor & other) {
    static auto table = globalATenDispatch().getOpTable("aten::eq_(Tensor(a!) self, Tensor other) -> Tensor(a!)");
    return table->getOp<Tensor & (Tensor &, const Tensor &)>(tensorTypeIdToBackend(type_id()), is_variable())(*this, other);
}
inline Tensor & Tensor::ne_(Scalar other) {
    static auto table = globalATenDispatch().getOpTable("aten::ne_(Tensor(a!) self, Scalar other) -> Tensor(a!)");
    return table->getOp<Tensor & (Tensor &, Scalar)>(tensorTypeIdToBackend(type_id()), is_variable())(*this, other);
}
inline Tensor & Tensor::ne_(const Tensor & other) {
    static auto table = globalATenDispatch().getOpTable("aten::ne_(Tensor(a!) self, Tensor other) -> Tensor(a!)");
    return table->getOp<Tensor & (Tensor &, const Tensor &)>(tensorTypeIdToBackend(type_id()), is_variable())(*this, other);
}
inline Tensor Tensor::__and__(Scalar other) const {
    static auto table = globalATenDispatch().getOpTable("aten::__and__(Tensor self, Scalar other) -> Tensor");
    return table->getOp<Tensor (const Tensor &, Scalar)>(tensorTypeIdToBackend(type_id()), is_variable())(*this, other);
}
inline Tensor Tensor::__and__(const Tensor & other) const {
    static auto table = globalATenDispatch().getOpTable("aten::__and__(Tensor self, Tensor other) -> Tensor");
    return table->getOp<Tensor (const Tensor &, const Tensor &)>(tensorTypeIdToBackend(type_id()), is_variable())(*this, other);
}
inline Tensor & Tensor::__iand__(Scalar other) {
    static auto table = globalATenDispatch().getOpTable("aten::__iand__(Tensor(a!) self, Scalar other) -> Tensor(a!)");
    return table->getOp<Tensor & (Tensor &, Scalar)>(tensorTypeIdToBackend(type_id()), is_variable())(*this, other);
}
inline Tensor & Tensor::__iand__(const Tensor & other) {
    static auto table = globalATenDispatch().getOpTable("aten::__iand__(Tensor(a!) self, Tensor other) -> Tensor(a!)");
    return table->getOp<Tensor & (Tensor &, const Tensor &)>(tensorTypeIdToBackend(type_id()), is_variable())(*this, other);
}
inline Tensor Tensor::__or__(Scalar other) const {
    static auto table = globalATenDispatch().getOpTable("aten::__or__(Tensor self, Scalar other) -> Tensor");
    return table->getOp<Tensor (const Tensor &, Scalar)>(tensorTypeIdToBackend(type_id()), is_variable())(*this, other);
}
inline Tensor Tensor::__or__(const Tensor & other) const {
    static auto table = globalATenDispatch().getOpTable("aten::__or__(Tensor self, Tensor other) -> Tensor");
    return table->getOp<Tensor (const Tensor &, const Tensor &)>(tensorTypeIdToBackend(type_id()), is_variable())(*this, other);
}
inline Tensor & Tensor::__ior__(Scalar other) {
    static auto table = globalATenDispatch().getOpTable("aten::__ior__(Tensor(a!) self, Scalar other) -> Tensor(a!)");
    return table->getOp<Tensor & (Tensor &, Scalar)>(tensorTypeIdToBackend(type_id()), is_variable())(*this, other);
}
inline Tensor & Tensor::__ior__(const Tensor & other) {
    static auto table = globalATenDispatch().getOpTable("aten::__ior__(Tensor(a!) self, Tensor other) -> Tensor(a!)");
    return table->getOp<Tensor & (Tensor &, const Tensor &)>(tensorTypeIdToBackend(type_id()), is_variable())(*this, other);
}
inline Tensor Tensor::__xor__(Scalar other) const {
    static auto table = globalATenDispatch().getOpTable("aten::__xor__(Tensor self, Scalar other) -> Tensor");
    return table->getOp<Tensor (const Tensor &, Scalar)>(tensorTypeIdToBackend(type_id()), is_variable())(*this, other);
}
inline Tensor Tensor::__xor__(const Tensor & other) const {
    static auto table = globalATenDispatch().getOpTable("aten::__xor__(Tensor self, Tensor other) -> Tensor");
    return table->getOp<Tensor (const Tensor &, const Tensor &)>(tensorTypeIdToBackend(type_id()), is_variable())(*this, other);
}
inline Tensor & Tensor::__ixor__(Scalar other) {
    static auto table = globalATenDispatch().getOpTable("aten::__ixor__(Tensor(a!) self, Scalar other) -> Tensor(a!)");
    return table->getOp<Tensor & (Tensor &, Scalar)>(tensorTypeIdToBackend(type_id()), is_variable())(*this, other);
}
inline Tensor & Tensor::__ixor__(const Tensor & other) {
    static auto table = globalATenDispatch().getOpTable("aten::__ixor__(Tensor(a!) self, Tensor other) -> Tensor(a!)");
    return table->getOp<Tensor & (Tensor &, const Tensor &)>(tensorTypeIdToBackend(type_id()), is_variable())(*this, other);
}
inline Tensor Tensor::__lshift__(Scalar other) const {
    static auto table = globalATenDispatch().getOpTable("aten::__lshift__(Tensor self, Scalar other) -> Tensor");
    return table->getOp<Tensor (const Tensor &, Scalar)>(tensorTypeIdToBackend(type_id()), is_variable())(*this, other);
}
inline Tensor Tensor::__lshift__(const Tensor & other) const {
    static auto table = globalATenDispatch().getOpTable("aten::__lshift__(Tensor self, Tensor other) -> Tensor");
    return table->getOp<Tensor (const Tensor &, const Tensor &)>(tensorTypeIdToBackend(type_id()), is_variable())(*this, other);
}
inline Tensor & Tensor::__ilshift__(Scalar other) {
    static auto table = globalATenDispatch().getOpTable("aten::__ilshift__(Tensor(a!) self, Scalar other) -> Tensor(a!)");
    return table->getOp<Tensor & (Tensor &, Scalar)>(tensorTypeIdToBackend(type_id()), is_variable())(*this, other);
}
inline Tensor & Tensor::__ilshift__(const Tensor & other) {
    static auto table = globalATenDispatch().getOpTable("aten::__ilshift__(Tensor(a!) self, Tensor other) -> Tensor(a!)");
    return table->getOp<Tensor & (Tensor &, const Tensor &)>(tensorTypeIdToBackend(type_id()), is_variable())(*this, other);
}
inline Tensor Tensor::__rshift__(Scalar other) const {
    static auto table = globalATenDispatch().getOpTable("aten::__rshift__(Tensor self, Scalar other) -> Tensor");
    return table->getOp<Tensor (const Tensor &, Scalar)>(tensorTypeIdToBackend(type_id()), is_variable())(*this, other);
}
inline Tensor Tensor::__rshift__(const Tensor & other) const {
    static auto table = globalATenDispatch().getOpTable("aten::__rshift__(Tensor self, Tensor other) -> Tensor");
    return table->getOp<Tensor (const Tensor &, const Tensor &)>(tensorTypeIdToBackend(type_id()), is_variable())(*this, other);
}
inline Tensor & Tensor::__irshift__(Scalar other) {
    static auto table = globalATenDispatch().getOpTable("aten::__irshift__(Tensor(a!) self, Scalar other) -> Tensor(a!)");
    return table->getOp<Tensor & (Tensor &, Scalar)>(tensorTypeIdToBackend(type_id()), is_variable())(*this, other);
}
inline Tensor & Tensor::__irshift__(const Tensor & other) {
    static auto table = globalATenDispatch().getOpTable("aten::__irshift__(Tensor(a!) self, Tensor other) -> Tensor(a!)");
    return table->getOp<Tensor & (Tensor &, const Tensor &)>(tensorTypeIdToBackend(type_id()), is_variable())(*this, other);
}
inline Tensor & Tensor::lgamma_() {
    static auto table = globalATenDispatch().getOpTable("aten::lgamma_(Tensor(a!) self) -> Tensor(a!)");
    return table->getOp<Tensor & (Tensor &)>(tensorTypeIdToBackend(type_id()), is_variable())(*this);
}
inline Tensor & Tensor::atan2_(const Tensor & other) {
    static auto table = globalATenDispatch().getOpTable("aten::atan2_(Tensor(a!) self, Tensor other) -> Tensor(a!)");
    return table->getOp<Tensor & (Tensor &, const Tensor &)>(tensorTypeIdToBackend(type_id()), is_variable())(*this, other);
}
inline Tensor & Tensor::tril_(int64_t diagonal) {
    static auto table = globalATenDispatch().getOpTable("aten::tril_(Tensor(a!) self, int diagonal=0) -> Tensor(a!)");
    return table->getOp<Tensor & (Tensor &, int64_t)>(tensorTypeIdToBackend(type_id()), is_variable())(*this, diagonal);
}
inline Tensor & Tensor::triu_(int64_t diagonal) {
    static auto table = globalATenDispatch().getOpTable("aten::triu_(Tensor(a!) self, int diagonal=0) -> Tensor(a!)");
    return table->getOp<Tensor & (Tensor &, int64_t)>(tensorTypeIdToBackend(type_id()), is_variable())(*this, diagonal);
}
inline Tensor & Tensor::digamma_() {
    static auto table = globalATenDispatch().getOpTable("aten::digamma_(Tensor(a!) self) -> Tensor(a!)");
    return table->getOp<Tensor & (Tensor &)>(tensorTypeIdToBackend(type_id()), is_variable())(*this);
}
inline Tensor & Tensor::polygamma_(int64_t n) {
    static auto table = globalATenDispatch().getOpTable("aten::polygamma_(Tensor(a!) self, int n) -> Tensor(a!)");
    return table->getOp<Tensor & (Tensor &, int64_t)>(tensorTypeIdToBackend(type_id()), is_variable())(*this, n);
}
inline Tensor & Tensor::erfinv_() {
    static auto table = globalATenDispatch().getOpTable("aten::erfinv_(Tensor(a!) self) -> Tensor(a!)");
    return table->getOp<Tensor & (Tensor &)>(tensorTypeIdToBackend(type_id()), is_variable())(*this);
}
inline Tensor & Tensor::renorm_(Scalar p, int64_t dim, Scalar maxnorm) {
    static auto table = globalATenDispatch().getOpTable("aten::renorm_(Tensor(a!) self, Scalar p, int dim, Scalar maxnorm) -> Tensor(a!)");
    return table->getOp<Tensor & (Tensor &, Scalar, int64_t, Scalar)>(tensorTypeIdToBackend(type_id()), is_variable())(*this, p, dim, maxnorm);
}
inline Tensor & Tensor::pow_(Scalar exponent) {
    static auto table = globalATenDispatch().getOpTable("aten::pow_(Tensor(a!) self, Scalar exponent) -> Tensor(a!)");
    return table->getOp<Tensor & (Tensor &, Scalar)>(tensorTypeIdToBackend(type_id()), is_variable())(*this, exponent);
}
inline Tensor & Tensor::pow_(const Tensor & exponent) {
    static auto table = globalATenDispatch().getOpTable("aten::pow_(Tensor(a!) self, Tensor exponent) -> Tensor(a!)");
    return table->getOp<Tensor & (Tensor &, const Tensor &)>(tensorTypeIdToBackend(type_id()), is_variable())(*this, exponent);
}
inline Tensor & Tensor::lerp_(const Tensor & end, Scalar weight) {
    static auto table = globalATenDispatch().getOpTable("aten::lerp_(Tensor(a!) self, Tensor end, Scalar weight) -> Tensor(a!)");
    return table->getOp<Tensor & (Tensor &, const Tensor &, Scalar)>(tensorTypeIdToBackend(type_id()), is_variable())(*this, end, weight);
}
inline Tensor & Tensor::lerp_(const Tensor & end, const Tensor & weight) {
    static auto table = globalATenDispatch().getOpTable("aten::lerp_(Tensor(a!) self, Tensor end, Tensor weight) -> Tensor(a!)");
    return table->getOp<Tensor & (Tensor &, const Tensor &, const Tensor &)>(tensorTypeIdToBackend(type_id()), is_variable())(*this, end, weight);
}
inline Tensor & Tensor::sign_() {
    static auto table = globalATenDispatch().getOpTable("aten::sign_(Tensor(a!) self) -> Tensor(a!)");
    return table->getOp<Tensor & (Tensor &)>(tensorTypeIdToBackend(type_id()), is_variable())(*this);
}
inline Tensor & Tensor::fmod_(Scalar other) {
    static auto table = globalATenDispatch().getOpTable("aten::fmod_(Tensor(a!) self, Scalar other) -> Tensor(a!)");
    return table->getOp<Tensor & (Tensor &, Scalar)>(tensorTypeIdToBackend(type_id()), is_variable())(*this, other);
}
inline Tensor & Tensor::fmod_(const Tensor & other) {
    static auto table = globalATenDispatch().getOpTable("aten::fmod_(Tensor(a!) self, Tensor other) -> Tensor(a!)");
    return table->getOp<Tensor & (Tensor &, const Tensor &)>(tensorTypeIdToBackend(type_id()), is_variable())(*this, other);
}
inline Tensor & Tensor::remainder_(Scalar other) {
    static auto table = globalATenDispatch().getOpTable("aten::remainder_(Tensor(a!) self, Scalar other) -> Tensor(a!)");
    return table->getOp<Tensor & (Tensor &, Scalar)>(tensorTypeIdToBackend(type_id()), is_variable())(*this, other);
}
inline Tensor & Tensor::remainder_(const Tensor & other) {
    static auto table = globalATenDispatch().getOpTable("aten::remainder_(Tensor(a!) self, Tensor other) -> Tensor(a!)");
    return table->getOp<Tensor & (Tensor &, const Tensor &)>(tensorTypeIdToBackend(type_id()), is_variable())(*this, other);
}
inline Tensor & Tensor::addbmm_(const Tensor & batch1, const Tensor & batch2, Scalar beta, Scalar alpha) {
    static auto table = globalATenDispatch().getOpTable("aten::addbmm_(Tensor(a!) self, Tensor batch1, Tensor batch2, *, Scalar beta=1, Scalar alpha=1) -> Tensor(a!)");
    return table->getOp<Tensor & (Tensor &, const Tensor &, const Tensor &, Scalar, Scalar)>(tensorTypeIdToBackend(type_id()), is_variable())(*this, batch1, batch2, beta, alpha);
}
inline Tensor Tensor::addbmm(const Tensor & batch1, const Tensor & batch2, Scalar beta, Scalar alpha) const {
    static auto table = globalATenDispatch().getOpTable("aten::addbmm(Tensor self, Tensor batch1, Tensor batch2, *, Scalar beta=1, Scalar alpha=1) -> Tensor");
    return table->getOp<Tensor (const Tensor &, const Tensor &, const Tensor &, Scalar, Scalar)>(tensorTypeIdToBackend(type_id()), is_variable())(*this, batch1, batch2, beta, alpha);
}
inline Tensor & Tensor::addcmul_(const Tensor & tensor1, const Tensor & tensor2, Scalar value) {
    static auto table = globalATenDispatch().getOpTable("aten::addcmul_(Tensor(a!) self, Tensor tensor1, Tensor tensor2, *, Scalar value=1) -> Tensor(a!)");
    return table->getOp<Tensor & (Tensor &, const Tensor &, const Tensor &, Scalar)>(tensorTypeIdToBackend(type_id()), is_variable())(*this, tensor1, tensor2, value);
}
inline Tensor & Tensor::addcdiv_(const Tensor & tensor1, const Tensor & tensor2, Scalar value) {
    static auto table = globalATenDispatch().getOpTable("aten::addcdiv_(Tensor(a!) self, Tensor tensor1, Tensor tensor2, *, Scalar value=1) -> Tensor(a!)");
    return table->getOp<Tensor & (Tensor &, const Tensor &, const Tensor &, Scalar)>(tensorTypeIdToBackend(type_id()), is_variable())(*this, tensor1, tensor2, value);
}
inline Tensor & Tensor::random_(int64_t from, int64_t to, Generator * generator) {
    static auto table = globalATenDispatch().getOpTable("aten::random_(Tensor(a!) self, int from, int to, *, Generator? generator=None) -> Tensor(a!)");
    return table->getOp<Tensor & (Tensor &, int64_t, int64_t, Generator *)>(tensorTypeIdToBackend(type_id()), is_variable())(*this, from, to, generator);
}
inline Tensor & Tensor::random_(int64_t to, Generator * generator) {
    static auto table = globalATenDispatch().getOpTable("aten::random_(Tensor(a!) self, int to, *, Generator? generator=None) -> Tensor(a!)");
    return table->getOp<Tensor & (Tensor &, int64_t, Generator *)>(tensorTypeIdToBackend(type_id()), is_variable())(*this, to, generator);
}
inline Tensor & Tensor::random_(Generator * generator) {
    static auto table = globalATenDispatch().getOpTable("aten::random_(Tensor(a!) self, *, Generator? generator=None) -> Tensor(a!)");
    return table->getOp<Tensor & (Tensor &, Generator *)>(tensorTypeIdToBackend(type_id()), is_variable())(*this, generator);
}
inline Tensor & Tensor::uniform_(double from, double to, Generator * generator) {
    static auto table = globalATenDispatch().getOpTable("aten::uniform_(Tensor(a!) self, float from=0, float to=1, *, Generator? generator=None) -> Tensor(a!)");
    return table->getOp<Tensor & (Tensor &, double, double, Generator *)>(tensorTypeIdToBackend(type_id()), is_variable())(*this, from, to, generator);
}
inline Tensor & Tensor::normal_(double mean, double std, Generator * generator) {
    static auto table = globalATenDispatch().getOpTable("aten::normal_(Tensor(a!) self, float mean=0, float std=1, *, Generator? generator=None) -> Tensor(a!)");
    return table->getOp<Tensor & (Tensor &, double, double, Generator *)>(tensorTypeIdToBackend(type_id()), is_variable())(*this, mean, std, generator);
}
inline Tensor & Tensor::cauchy_(double median, double sigma, Generator * generator) {
    static auto table = globalATenDispatch().getOpTable("aten::cauchy_(Tensor(a!) self, float median=0, float sigma=1, *, Generator? generator=None) -> Tensor(a!)");
    return table->getOp<Tensor & (Tensor &, double, double, Generator *)>(tensorTypeIdToBackend(type_id()), is_variable())(*this, median, sigma, generator);
}
inline Tensor & Tensor::log_normal_(double mean, double std, Generator * generator) {
    static auto table = globalATenDispatch().getOpTable("aten::log_normal_(Tensor(a!) self, float mean=1, float std=2, *, Generator? generator=None) -> Tensor(a!)");
    return table->getOp<Tensor & (Tensor &, double, double, Generator *)>(tensorTypeIdToBackend(type_id()), is_variable())(*this, mean, std, generator);
}
inline Tensor & Tensor::exponential_(double lambd, Generator * generator) {
    static auto table = globalATenDispatch().getOpTable("aten::exponential_(Tensor(a!) self, float lambd=1, *, Generator? generator=None) -> Tensor(a!)");
    return table->getOp<Tensor & (Tensor &, double, Generator *)>(tensorTypeIdToBackend(type_id()), is_variable())(*this, lambd, generator);
}
inline Tensor & Tensor::geometric_(double p, Generator * generator) {
    static auto table = globalATenDispatch().getOpTable("aten::geometric_(Tensor(a!) self, float p, *, Generator? generator=None) -> Tensor(a!)");
    return table->getOp<Tensor & (Tensor &, double, Generator *)>(tensorTypeIdToBackend(type_id()), is_variable())(*this, p, generator);
}
inline Tensor Tensor::diag(int64_t diagonal) const {
    static auto table = globalATenDispatch().getOpTable("aten::diag(Tensor self, int diagonal=0) -> Tensor");
    return table->getOp<Tensor (const Tensor &, int64_t)>(tensorTypeIdToBackend(type_id()), is_variable())(*this, diagonal);
}
inline Tensor Tensor::cross(const Tensor & other, c10::optional<int64_t> dim) const {
    static auto table = globalATenDispatch().getOpTable("aten::cross(Tensor self, Tensor other, int? dim=None) -> Tensor");
    return table->getOp<Tensor (const Tensor &, const Tensor &, c10::optional<int64_t>)>(tensorTypeIdToBackend(type_id()), is_variable())(*this, other, dim);
}
inline Tensor Tensor::triu(int64_t diagonal) const {
    static auto table = globalATenDispatch().getOpTable("aten::triu(Tensor self, int diagonal=0) -> Tensor");
    return table->getOp<Tensor (const Tensor &, int64_t)>(tensorTypeIdToBackend(type_id()), is_variable())(*this, diagonal);
}
inline Tensor Tensor::tril(int64_t diagonal) const {
    static auto table = globalATenDispatch().getOpTable("aten::tril(Tensor self, int diagonal=0) -> Tensor");
    return table->getOp<Tensor (const Tensor &, int64_t)>(tensorTypeIdToBackend(type_id()), is_variable())(*this, diagonal);
}
inline Tensor Tensor::trace() const {
    static auto table = globalATenDispatch().getOpTable("aten::trace(Tensor self) -> Tensor");
    return table->getOp<Tensor (const Tensor &)>(tensorTypeIdToBackend(type_id()), is_variable())(*this);
}
inline Tensor Tensor::ne(Scalar other) const {
    static auto table = globalATenDispatch().getOpTable("aten::ne(Tensor self, Scalar other) -> Tensor");
    return table->getOp<Tensor (const Tensor &, Scalar)>(tensorTypeIdToBackend(type_id()), is_variable())(*this, other);
}
inline Tensor Tensor::ne(const Tensor & other) const {
    static auto table = globalATenDispatch().getOpTable("aten::ne(Tensor self, Tensor other) -> Tensor");
    return table->getOp<Tensor (const Tensor &, const Tensor &)>(tensorTypeIdToBackend(type_id()), is_variable())(*this, other);
}
inline Tensor Tensor::eq(Scalar other) const {
    static auto table = globalATenDispatch().getOpTable("aten::eq(Tensor self, Scalar other) -> Tensor");
    return table->getOp<Tensor (const Tensor &, Scalar)>(tensorTypeIdToBackend(type_id()), is_variable())(*this, other);
}
inline Tensor Tensor::eq(const Tensor & other) const {
    static auto table = globalATenDispatch().getOpTable("aten::eq(Tensor self, Tensor other) -> Tensor");
    return table->getOp<Tensor (const Tensor &, const Tensor &)>(tensorTypeIdToBackend(type_id()), is_variable())(*this, other);
}
inline Tensor Tensor::ge(Scalar other) const {
    static auto table = globalATenDispatch().getOpTable("aten::ge(Tensor self, Scalar other) -> Tensor");
    return table->getOp<Tensor (const Tensor &, Scalar)>(tensorTypeIdToBackend(type_id()), is_variable())(*this, other);
}
inline Tensor Tensor::ge(const Tensor & other) const {
    static auto table = globalATenDispatch().getOpTable("aten::ge(Tensor self, Tensor other) -> Tensor");
    return table->getOp<Tensor (const Tensor &, const Tensor &)>(tensorTypeIdToBackend(type_id()), is_variable())(*this, other);
}
inline Tensor Tensor::le(Scalar other) const {
    static auto table = globalATenDispatch().getOpTable("aten::le(Tensor self, Scalar other) -> Tensor");
    return table->getOp<Tensor (const Tensor &, Scalar)>(tensorTypeIdToBackend(type_id()), is_variable())(*this, other);
}
inline Tensor Tensor::le(const Tensor & other) const {
    static auto table = globalATenDispatch().getOpTable("aten::le(Tensor self, Tensor other) -> Tensor");
    return table->getOp<Tensor (const Tensor &, const Tensor &)>(tensorTypeIdToBackend(type_id()), is_variable())(*this, other);
}
inline Tensor Tensor::gt(Scalar other) const {
    static auto table = globalATenDispatch().getOpTable("aten::gt(Tensor self, Scalar other) -> Tensor");
    return table->getOp<Tensor (const Tensor &, Scalar)>(tensorTypeIdToBackend(type_id()), is_variable())(*this, other);
}
inline Tensor Tensor::gt(const Tensor & other) const {
    static auto table = globalATenDispatch().getOpTable("aten::gt(Tensor self, Tensor other) -> Tensor");
    return table->getOp<Tensor (const Tensor &, const Tensor &)>(tensorTypeIdToBackend(type_id()), is_variable())(*this, other);
}
inline Tensor Tensor::lt(Scalar other) const {
    static auto table = globalATenDispatch().getOpTable("aten::lt(Tensor self, Scalar other) -> Tensor");
    return table->getOp<Tensor (const Tensor &, Scalar)>(tensorTypeIdToBackend(type_id()), is_variable())(*this, other);
}
inline Tensor Tensor::lt(const Tensor & other) const {
    static auto table = globalATenDispatch().getOpTable("aten::lt(Tensor self, Tensor other) -> Tensor");
    return table->getOp<Tensor (const Tensor &, const Tensor &)>(tensorTypeIdToBackend(type_id()), is_variable())(*this, other);
}
inline Tensor Tensor::take(const Tensor & index) const {
    static auto table = globalATenDispatch().getOpTable("aten::take(Tensor self, Tensor index) -> Tensor");
    return table->getOp<Tensor (const Tensor &, const Tensor &)>(tensorTypeIdToBackend(type_id()), is_variable())(*this, index);
}
inline Tensor Tensor::index_select(int64_t dim, const Tensor & index) const {
    static auto table = globalATenDispatch().getOpTable("aten::index_select(Tensor self, int dim, Tensor index) -> Tensor");
    return table->getOp<Tensor (const Tensor &, int64_t, const Tensor &)>(tensorTypeIdToBackend(type_id()), is_variable())(*this, dim, index);
}
inline Tensor Tensor::masked_select(const Tensor & mask) const {
    static auto table = globalATenDispatch().getOpTable("aten::masked_select(Tensor self, Tensor mask) -> Tensor");
    return table->getOp<Tensor (const Tensor &, const Tensor &)>(tensorTypeIdToBackend(type_id()), is_variable())(*this, mask);
}
inline Tensor Tensor::nonzero() const {
    static auto table = globalATenDispatch().getOpTable("aten::nonzero(Tensor self) -> Tensor");
    return table->getOp<Tensor (const Tensor &)>(tensorTypeIdToBackend(type_id()), is_variable())(*this);
}
inline std::vector<Tensor> Tensor::nonzero_numpy() const {
    static auto table = globalATenDispatch().getOpTable("aten::nonzero_numpy(Tensor self) -> Tensor[]");
    return table->getOp<std::vector<Tensor> (const Tensor &)>(tensorTypeIdToBackend(type_id()), is_variable())(*this);
}
inline Tensor Tensor::gather(int64_t dim, const Tensor & index, bool sparse_grad) const {
    static auto table = globalATenDispatch().getOpTable("aten::gather(Tensor self, int dim, Tensor index, *, bool sparse_grad=False) -> Tensor");
    return table->getOp<Tensor (const Tensor &, int64_t, const Tensor &, bool)>(tensorTypeIdToBackend(type_id()), is_variable())(*this, dim, index, sparse_grad);
}
inline Tensor Tensor::addcmul(const Tensor & tensor1, const Tensor & tensor2, Scalar value) const {
    static auto table = globalATenDispatch().getOpTable("aten::addcmul(Tensor self, Tensor tensor1, Tensor tensor2, *, Scalar value=1) -> Tensor");
    return table->getOp<Tensor (const Tensor &, const Tensor &, const Tensor &, Scalar)>(tensorTypeIdToBackend(type_id()), is_variable())(*this, tensor1, tensor2, value);
}
inline Tensor Tensor::addcdiv(const Tensor & tensor1, const Tensor & tensor2, Scalar value) const {
    static auto table = globalATenDispatch().getOpTable("aten::addcdiv(Tensor self, Tensor tensor1, Tensor tensor2, *, Scalar value=1) -> Tensor");
    return table->getOp<Tensor (const Tensor &, const Tensor &, const Tensor &, Scalar)>(tensorTypeIdToBackend(type_id()), is_variable())(*this, tensor1, tensor2, value);
}
inline std::tuple<Tensor,Tensor> Tensor::gels(const Tensor & A) const {
    static auto table = globalATenDispatch().getOpTable("aten::gels(Tensor self, Tensor A) -> (Tensor solution, Tensor QR)");
    return table->getOp<std::tuple<Tensor,Tensor> (const Tensor &, const Tensor &)>(tensorTypeIdToBackend(type_id()), is_variable())(*this, A);
}
inline std::tuple<Tensor,Tensor> Tensor::triangular_solve(const Tensor & A, bool upper, bool transpose, bool unitriangular) const {
    static auto table = globalATenDispatch().getOpTable("aten::triangular_solve(Tensor self, Tensor A, bool upper=True, bool transpose=False, bool unitriangular=False) -> (Tensor solution, Tensor cloned_coefficient)");
    return table->getOp<std::tuple<Tensor,Tensor> (const Tensor &, const Tensor &, bool, bool, bool)>(tensorTypeIdToBackend(type_id()), is_variable())(*this, A, upper, transpose, unitriangular);
}
inline std::tuple<Tensor,Tensor> Tensor::symeig(bool eigenvectors, bool upper) const {
    static auto table = globalATenDispatch().getOpTable("aten::symeig(Tensor self, bool eigenvectors=False, bool upper=True) -> (Tensor eigenvalues, Tensor eigenvectors)");
    return table->getOp<std::tuple<Tensor,Tensor> (const Tensor &, bool, bool)>(tensorTypeIdToBackend(type_id()), is_variable())(*this, eigenvectors, upper);
}
inline std::tuple<Tensor,Tensor> Tensor::eig(bool eigenvectors) const {
    static auto table = globalATenDispatch().getOpTable("aten::eig(Tensor self, bool eigenvectors=False) -> (Tensor eigenvalues, Tensor eigenvectors)");
    return table->getOp<std::tuple<Tensor,Tensor> (const Tensor &, bool)>(tensorTypeIdToBackend(type_id()), is_variable())(*this, eigenvectors);
}
inline std::tuple<Tensor,Tensor,Tensor> Tensor::svd(bool some, bool compute_uv) const {
    static auto table = globalATenDispatch().getOpTable("aten::svd(Tensor self, bool some=True, bool compute_uv=True) -> (Tensor U, Tensor S, Tensor V)");
    return table->getOp<std::tuple<Tensor,Tensor,Tensor> (const Tensor &, bool, bool)>(tensorTypeIdToBackend(type_id()), is_variable())(*this, some, compute_uv);
}
inline Tensor Tensor::cholesky(bool upper) const {
    static auto table = globalATenDispatch().getOpTable("aten::cholesky(Tensor self, bool upper=False) -> Tensor");
    return table->getOp<Tensor (const Tensor &, bool)>(tensorTypeIdToBackend(type_id()), is_variable())(*this, upper);
}
inline Tensor Tensor::cholesky_solve(const Tensor & input2, bool upper) const {
    static auto table = globalATenDispatch().getOpTable("aten::cholesky_solve(Tensor self, Tensor input2, bool upper=False) -> Tensor");
    return table->getOp<Tensor (const Tensor &, const Tensor &, bool)>(tensorTypeIdToBackend(type_id()), is_variable())(*this, input2, upper);
}
inline std::tuple<Tensor,Tensor> Tensor::solve(const Tensor & A) const {
    static auto table = globalATenDispatch().getOpTable("aten::solve(Tensor self, Tensor A) -> (Tensor solution, Tensor LU)");
    return table->getOp<std::tuple<Tensor,Tensor> (const Tensor &, const Tensor &)>(tensorTypeIdToBackend(type_id()), is_variable())(*this, A);
}
inline Tensor Tensor::cholesky_inverse(bool upper) const {
    static auto table = globalATenDispatch().getOpTable("aten::cholesky_inverse(Tensor self, bool upper=False) -> Tensor");
    return table->getOp<Tensor (const Tensor &, bool)>(tensorTypeIdToBackend(type_id()), is_variable())(*this, upper);
}
inline std::tuple<Tensor,Tensor> Tensor::pstrf(bool upper, Scalar tol) const {
    static auto table = globalATenDispatch().getOpTable("aten::pstrf(Tensor self, bool upper=True, Scalar tol=-1) -> (Tensor u, Tensor pivot)");
    return table->getOp<std::tuple<Tensor,Tensor> (const Tensor &, bool, Scalar)>(tensorTypeIdToBackend(type_id()), is_variable())(*this, upper, tol);
}
inline std::tuple<Tensor,Tensor> Tensor::qr(bool some) const {
    static auto table = globalATenDispatch().getOpTable("aten::qr(Tensor self, bool some=True) -> (Tensor Q, Tensor R)");
    return table->getOp<std::tuple<Tensor,Tensor> (const Tensor &, bool)>(tensorTypeIdToBackend(type_id()), is_variable())(*this, some);
}
inline std::tuple<Tensor,Tensor> Tensor::geqrf() const {
    static auto table = globalATenDispatch().getOpTable("aten::geqrf(Tensor self) -> (Tensor a, Tensor tau)");
    return table->getOp<std::tuple<Tensor,Tensor> (const Tensor &)>(tensorTypeIdToBackend(type_id()), is_variable())(*this);
}
inline Tensor Tensor::orgqr(const Tensor & input2) const {
    static auto table = globalATenDispatch().getOpTable("aten::orgqr(Tensor self, Tensor input2) -> Tensor");
    return table->getOp<Tensor (const Tensor &, const Tensor &)>(tensorTypeIdToBackend(type_id()), is_variable())(*this, input2);
}
inline Tensor Tensor::ormqr(const Tensor & input2, const Tensor & input3, bool left, bool transpose) const {
    static auto table = globalATenDispatch().getOpTable("aten::ormqr(Tensor self, Tensor input2, Tensor input3, bool left=True, bool transpose=False) -> Tensor");
    return table->getOp<Tensor (const Tensor &, const Tensor &, const Tensor &, bool, bool)>(tensorTypeIdToBackend(type_id()), is_variable())(*this, input2, input3, left, transpose);
}
inline Tensor Tensor::lu_solve(const Tensor & LU_data, const Tensor & LU_pivots) const {
    static auto table = globalATenDispatch().getOpTable("aten::lu_solve(Tensor self, Tensor LU_data, Tensor LU_pivots) -> Tensor");
    return table->getOp<Tensor (const Tensor &, const Tensor &, const Tensor &)>(tensorTypeIdToBackend(type_id()), is_variable())(*this, LU_data, LU_pivots);
}
inline Tensor Tensor::multinomial(int64_t num_samples, bool replacement, Generator * generator) const {
    static auto table = globalATenDispatch().getOpTable("aten::multinomial(Tensor self, int num_samples, bool replacement=False, *, Generator? generator=None) -> Tensor");
    return table->getOp<Tensor (const Tensor &, int64_t, bool, Generator *)>(tensorTypeIdToBackend(type_id()), is_variable())(*this, num_samples, replacement, generator);
}
inline Tensor Tensor::lgamma() const {
    static auto table = globalATenDispatch().getOpTable("aten::lgamma(Tensor self) -> Tensor");
    return table->getOp<Tensor (const Tensor &)>(tensorTypeIdToBackend(type_id()), is_variable())(*this);
}
inline Tensor Tensor::digamma() const {
    static auto table = globalATenDispatch().getOpTable("aten::digamma(Tensor self) -> Tensor");
    return table->getOp<Tensor (const Tensor &)>(tensorTypeIdToBackend(type_id()), is_variable())(*this);
}
inline Tensor Tensor::polygamma(int64_t n) const {
    static auto table = globalATenDispatch().getOpTable("aten::polygamma(int n, Tensor self) -> Tensor");
    return table->getOp<Tensor (int64_t, const Tensor &)>(tensorTypeIdToBackend(type_id()), is_variable())(n, *this);
}
inline Tensor Tensor::erfinv() const {
    static auto table = globalATenDispatch().getOpTable("aten::erfinv(Tensor self) -> Tensor");
    return table->getOp<Tensor (const Tensor &)>(tensorTypeIdToBackend(type_id()), is_variable())(*this);
}
inline Tensor Tensor::dist(const Tensor & other, Scalar p) const {
    static auto table = globalATenDispatch().getOpTable("aten::dist(Tensor self, Tensor other, Scalar p=2) -> Tensor");
    return table->getOp<Tensor (const Tensor &, const Tensor &, Scalar)>(tensorTypeIdToBackend(type_id()), is_variable())(*this, other, p);
}
inline Tensor Tensor::atan2(const Tensor & other) const {
    static auto table = globalATenDispatch().getOpTable("aten::atan2(Tensor self, Tensor other) -> Tensor");
    return table->getOp<Tensor (const Tensor &, const Tensor &)>(tensorTypeIdToBackend(type_id()), is_variable())(*this, other);
}
inline Tensor Tensor::lerp(const Tensor & end, Scalar weight) const {
    static auto table = globalATenDispatch().getOpTable("aten::lerp(Tensor self, Tensor end, Scalar weight) -> Tensor");
    return table->getOp<Tensor (const Tensor &, const Tensor &, Scalar)>(tensorTypeIdToBackend(type_id()), is_variable())(*this, end, weight);
}
inline Tensor Tensor::lerp(const Tensor & end, const Tensor & weight) const {
    static auto table = globalATenDispatch().getOpTable("aten::lerp(Tensor self, Tensor end, Tensor weight) -> Tensor");
    return table->getOp<Tensor (const Tensor &, const Tensor &, const Tensor &)>(tensorTypeIdToBackend(type_id()), is_variable())(*this, end, weight);
}
inline Tensor Tensor::histc(int64_t bins, Scalar min, Scalar max) const {
    static auto table = globalATenDispatch().getOpTable("aten::histc(Tensor self, int bins=100, Scalar min=0, Scalar max=0) -> Tensor");
    return table->getOp<Tensor (const Tensor &, int64_t, Scalar, Scalar)>(tensorTypeIdToBackend(type_id()), is_variable())(*this, bins, min, max);
}
inline Tensor Tensor::sign() const {
    static auto table = globalATenDispatch().getOpTable("aten::sign(Tensor self) -> Tensor");
    return table->getOp<Tensor (const Tensor &)>(tensorTypeIdToBackend(type_id()), is_variable())(*this);
}
inline Tensor Tensor::fmod(Scalar other) const {
    static auto table = globalATenDispatch().getOpTable("aten::fmod(Tensor self, Scalar other) -> Tensor");
    return table->getOp<Tensor (const Tensor &, Scalar)>(tensorTypeIdToBackend(type_id()), is_variable())(*this, other);
}
inline Tensor Tensor::fmod(const Tensor & other) const {
    static auto table = globalATenDispatch().getOpTable("aten::fmod(Tensor self, Tensor other) -> Tensor");
    return table->getOp<Tensor (const Tensor &, const Tensor &)>(tensorTypeIdToBackend(type_id()), is_variable())(*this, other);
}
inline Tensor Tensor::remainder(Scalar other) const {
    static auto table = globalATenDispatch().getOpTable("aten::remainder(Tensor self, Scalar other) -> Tensor");
    return table->getOp<Tensor (const Tensor &, Scalar)>(tensorTypeIdToBackend(type_id()), is_variable())(*this, other);
}
inline Tensor Tensor::remainder(const Tensor & other) const {
    static auto table = globalATenDispatch().getOpTable("aten::remainder(Tensor self, Tensor other) -> Tensor");
    return table->getOp<Tensor (const Tensor &, const Tensor &)>(tensorTypeIdToBackend(type_id()), is_variable())(*this, other);
}
inline Tensor Tensor::min(const Tensor & other) const {
    static auto table = globalATenDispatch().getOpTable("aten::min(Tensor self, Tensor other) -> Tensor");
    return table->getOp<Tensor (const Tensor &, const Tensor &)>(tensorTypeIdToBackend(type_id()), is_variable())(*this, other);
}
inline Tensor Tensor::min() const {
    static auto table = globalATenDispatch().getOpTable("aten::min(Tensor self) -> Tensor");
    return table->getOp<Tensor (const Tensor &)>(tensorTypeIdToBackend(type_id()), is_variable())(*this);
}
inline Tensor Tensor::max(const Tensor & other) const {
    static auto table = globalATenDispatch().getOpTable("aten::max(Tensor self, Tensor other) -> Tensor");
    return table->getOp<Tensor (const Tensor &, const Tensor &)>(tensorTypeIdToBackend(type_id()), is_variable())(*this, other);
}
inline Tensor Tensor::max() const {
    static auto table = globalATenDispatch().getOpTable("aten::max(Tensor self) -> Tensor");
    return table->getOp<Tensor (const Tensor &)>(tensorTypeIdToBackend(type_id()), is_variable())(*this);
}
inline Tensor Tensor::median() const {
    static auto table = globalATenDispatch().getOpTable("aten::median(Tensor self) -> Tensor");
    return table->getOp<Tensor (const Tensor &)>(tensorTypeIdToBackend(type_id()), is_variable())(*this);
}
inline std::tuple<Tensor,Tensor> Tensor::sort(int64_t dim, bool descending) const {
    static auto table = globalATenDispatch().getOpTable("aten::sort(Tensor self, int dim=-1, bool descending=False) -> (Tensor values, Tensor indices)");
    return table->getOp<std::tuple<Tensor,Tensor> (const Tensor &, int64_t, bool)>(tensorTypeIdToBackend(type_id()), is_variable())(*this, dim, descending);
}
inline Tensor Tensor::argsort(int64_t dim, bool descending) const {
    static auto table = globalATenDispatch().getOpTable("aten::argsort(Tensor self, int dim=-1, bool descending=False) -> Tensor");
    return table->getOp<Tensor (const Tensor &, int64_t, bool)>(tensorTypeIdToBackend(type_id()), is_variable())(*this, dim, descending);
}
inline std::tuple<Tensor,Tensor> Tensor::topk(int64_t k, int64_t dim, bool largest, bool sorted) const {
    static auto table = globalATenDispatch().getOpTable("aten::topk(Tensor self, int k, int dim=-1, bool largest=True, bool sorted=True) -> (Tensor values, Tensor indices)");
    return table->getOp<std::tuple<Tensor,Tensor> (const Tensor &, int64_t, int64_t, bool, bool)>(tensorTypeIdToBackend(type_id()), is_variable())(*this, k, dim, largest, sorted);
}
inline Tensor Tensor::all() const {
    static auto table = globalATenDispatch().getOpTable("aten::all(Tensor self) -> Tensor");
    return table->getOp<Tensor (const Tensor &)>(tensorTypeIdToBackend(type_id()), is_variable())(*this);
}
inline Tensor Tensor::any() const {
    static auto table = globalATenDispatch().getOpTable("aten::any(Tensor self) -> Tensor");
    return table->getOp<Tensor (const Tensor &)>(tensorTypeIdToBackend(type_id()), is_variable())(*this);
}
inline Tensor Tensor::renorm(Scalar p, int64_t dim, Scalar maxnorm) const {
    static auto table = globalATenDispatch().getOpTable("aten::renorm(Tensor self, Scalar p, int dim, Scalar maxnorm) -> Tensor");
    return table->getOp<Tensor (const Tensor &, Scalar, int64_t, Scalar)>(tensorTypeIdToBackend(type_id()), is_variable())(*this, p, dim, maxnorm);
}
inline Tensor Tensor::unfold(int64_t dimension, int64_t size, int64_t step) const {
    static auto table = globalATenDispatch().getOpTable("aten::unfold(Tensor(a) self, int dimension, int size, int step) -> Tensor(a)");
    return table->getOp<Tensor (const Tensor &, int64_t, int64_t, int64_t)>(tensorTypeIdToBackend(type_id()), is_variable())(*this, dimension, size, step);
}
inline bool Tensor::equal(const Tensor & other) const {
    static auto table = globalATenDispatch().getOpTable("aten::equal(Tensor self, Tensor other) -> bool");
    return table->getOp<bool (const Tensor &, const Tensor &)>(tensorTypeIdToBackend(type_id()), is_variable())(*this, other);
}
inline Tensor Tensor::pow(const Tensor & exponent) const {
    static auto table = globalATenDispatch().getOpTable("aten::pow(Tensor self, Tensor exponent) -> Tensor");
    return table->getOp<Tensor (const Tensor &, const Tensor &)>(tensorTypeIdToBackend(type_id()), is_variable())(*this, exponent);
}
inline Tensor Tensor::alias() const {
    static auto table = globalATenDispatch().getOpTable("aten::alias(Tensor(a) self) -> Tensor(a)");
    return table->getOp<Tensor (const Tensor &)>(tensorTypeIdToBackend(type_id()), is_variable())(*this);
}

inline bool Tensor::is_variable() const noexcept {
  return impl_->is_variable();
}

inline caffe2::TypeMeta Tensor::dtype() const noexcept {
  return impl_->dtype();
}

inline Layout Tensor::layout() const noexcept {
  return impl_->layout();
}

inline Device Tensor::device() const {
  return impl_->device();
}

inline int64_t Tensor::get_device() const {
  // NB: this is not a native function to avoid dispatching overhead.
  return impl_->get_device();
}

inline int64_t get_device(Tensor self) {
  return self.get_device();
}

inline bool Tensor::is_cuda() const {
  // NB: this is not a native function to avoid dispatching overhead.
  return impl_->is_cuda();
}

#ifdef NAMEDTENSOR_ENABLED
inline NamedTensorMeta* Tensor::get_named_tensor_meta() {
  return static_cast<NamedTensorMeta*>(impl_->named_tensor_meta());
}

inline const NamedTensorMeta* Tensor::get_named_tensor_meta() const {
  return static_cast<NamedTensorMeta*>(impl_->named_tensor_meta());
}

inline bool Tensor::is_named() const {
  auto* named_tensor_meta = get_named_tensor_meta();
  return named_tensor_meta != nullptr && named_tensor_meta->has_names();
}
#endif

inline bool is_cuda(Tensor self) {
  return self.is_cuda();
}

inline bool Tensor::is_hip() const {
  // NB: this is not a native function to avoid dispatching overhead.
  return impl_->is_hip();
}

inline bool is_hip(Tensor self) {
  return self.is_hip();
}

inline bool Tensor::is_sparse() const {
  // NB: this is not a native function to avoid dispatching overhead.
  return impl_->is_sparse();
}

inline bool is_sparse(Tensor self) {
  return self.is_sparse();
}

inline bool Tensor::is_mkldnn() const {
  // NB: this is not a native function to avoid dispatching overhead.
  return impl_->is_mkldnn();
}

inline bool is_mkldnn(Tensor self) {
  return self.is_mkldnn();
}

inline bool Tensor::is_quantized() const {
  // NB: this is not a native function to avoid dispatching overhead.
  return impl_->is_quantized();
}

inline bool is_quantized(Tensor self) {
  return self.is_quantized();
}

#define DEFINE_CAST(T, name, _)                  \
  template <>                                    \
  inline T* Tensor::data() const {               \
    TORCH_CHECK(                                    \
        scalar_type() == ScalarType::name,       \
        "expected scalar type ",                 \
        #name,                                   \
        " but found ",                           \
        c10::toString(scalar_type()));           \
    return static_cast<T*>(this->data_ptr());    \
  }

AT_FORALL_SCALAR_TYPES_WITH_COMPLEX_EXCEPT_COMPLEX_HALF(DEFINE_CAST)
#undef DEFINE_CAST

#define DEFINE_ITEM(T, name, _)   \
  template <>                     \
  inline T Tensor::item() const { \
    return item().to##name();     \
  }

AT_FORALL_SCALAR_TYPES_WITH_COMPLEX_EXCEPT_COMPLEX_HALF_AND_QINT(DEFINE_ITEM)
#undef DEFINE_ITEM

} //namespace at<|MERGE_RESOLUTION|>--- conflicted
+++ resolved
@@ -1064,13 +1064,6 @@
     static auto table = globalATenDispatch().getOpTable("aten::dequantize(Tensor self) -> Tensor");
     return table->getOp<Tensor (const Tensor &)>(tensorTypeIdToBackend(type_id()), is_variable())(*this);
 }
-<<<<<<< HEAD
-inline double Tensor::q_scale() const {
-    return dispatch_type().q_scale(*this);
-}
-inline int64_t Tensor::q_zero_point() const {
-    return dispatch_type().q_zero_point(*this);
-=======
 inline Scalar Tensor::q_scale() const {
     static auto table = globalATenDispatch().getOpTable("aten::q_scale(Tensor self) -> Scalar");
     return table->getOp<Scalar (const Tensor &)>(tensorTypeIdToBackend(type_id()), is_variable())(*this);
@@ -1078,7 +1071,6 @@
 inline Scalar Tensor::q_zero_point() const {
     static auto table = globalATenDispatch().getOpTable("aten::q_zero_point(Tensor self) -> Scalar");
     return table->getOp<Scalar (const Tensor &)>(tensorTypeIdToBackend(type_id()), is_variable())(*this);
->>>>>>> f6aac413
 }
 inline Tensor Tensor::int_repr() const {
     static auto table = globalATenDispatch().getOpTable("aten::int_repr(Tensor self) -> Tensor");
