#pragma once

#include <condition_variable>
#include <type_traits>

#include <ATen/core/functional.h>
#include <ATen/core/interned_strings.h>
#include <c10/core/Scalar.h>
#include <c10/core/TensorImpl.h>
#include <c10/core/UndefinedTensorImpl.h>
#include <ATen/core/Dict.h>
#include <ATen/core/List.h>

namespace torch {
namespace jit {
struct Function;
} // namespace jit
} // namespace torch
namespace c10 {
struct IValue;
struct ClassType;
struct TupleType;

template<class T, class NullType>
c10::intrusive_ptr<T, NullType> IValue::moveToIntrusivePtr() {
  auto t = c10::intrusive_ptr<T, NullType>::reclaim(static_cast<T*>(payload.as_intrusive_ptr));
  clearToNone();
  return t;
}
template<typename T, class NullType>
c10::intrusive_ptr<T, NullType> IValue::toIntrusivePtr() const {
  auto r = c10::intrusive_ptr<T, NullType>::reclaim(static_cast<T*>(payload.as_intrusive_ptr));
  auto p = r;
  r.release();
  return p;
}

inline c10::intrusive_ptr<ivalue::Future> IValue::toFuture() && {
  AT_ASSERT(isFuture(), "Expected Future but got ", tagKind());
  return moveToIntrusivePtr<ivalue::Future>();
}
inline c10::intrusive_ptr<ivalue::Future> IValue::toFuture() const & {
  AT_ASSERT(isFuture(), "Expected Future but got ", tagKind());
  return toIntrusivePtr<ivalue::Future>();
}
inline c10::intrusive_ptr<ivalue::ConstantString> IValue::toString() && {
  AT_ASSERT(isString(), "Expected String but got ", tagKind());
  return moveToIntrusivePtr<ivalue::ConstantString>();
}
inline c10::intrusive_ptr<ivalue::ConstantString> IValue::toString() const & {
  AT_ASSERT(isString(), "Expected String but got ", tagKind());
  return toIntrusivePtr<ivalue::ConstantString>();
}
inline c10::intrusive_ptr<ivalue::Object> IValue::toObject() && {
  AT_ASSERT(isObject(), "Expected Object but got ", tagKind());
  return toIntrusivePtr<ivalue::Object>();
}
inline c10::intrusive_ptr<ivalue::Object> IValue::toObject() const & {
  AT_ASSERT(isObject(), "Expected Object but got ", tagKind());
  return toIntrusivePtr<ivalue::Object>();
}
inline at::Tensor IValue::toTensor() && {
  AT_ASSERT(isTensor(), "Expected Tensor but got ", tagKind());
  return at::Tensor(moveToIntrusivePtr<at::TensorImpl, at::UndefinedTensorImpl>());
}
inline at::Tensor IValue::toTensor() const & {
  AT_ASSERT(isTensor(), "Expected Tensor but got ", tagKind());
  return at::Tensor(toIntrusivePtr<at::TensorImpl, at::UndefinedTensorImpl>());
}
inline c10::intrusive_ptr<caffe2::Blob> IValue::toBlob() && {
  AT_ASSERT(isBlob(), "Expected Blob but got ", tagKind());
  return moveToIntrusivePtr<caffe2::Blob>();
}
inline c10::intrusive_ptr<caffe2::Blob> IValue::toBlob() const & {
  AT_ASSERT(isBlob(), "Expected Blob but got ", tagKind());
  return toIntrusivePtr<caffe2::Blob>();;
}

namespace ivalue {

template <typename T>
using Shared = c10::intrusive_ptr<T>;

// string
struct CAFFE2_API ConstantString final : c10::intrusive_ptr_target {
 private:
  const std::string str_;
 public:
  ConstantString(std::string str)
  : str_(std::move(str)) {}
  static c10::intrusive_ptr<ConstantString> create(std::string str_);
  const std::string & string() const {
    return str_;
  }
  operator const std::string & () const {
    return string();
  }
  CAFFE2_API friend std::ostream& operator<<(
      std::ostream& out,
      const ConstantString& v);
};

struct Future;

struct CAFFE2_API Tuple : c10::intrusive_ptr_target {
 private:
   std::vector<IValue> elements_;

 public:
  static c10::intrusive_ptr<Tuple> create(std::vector<IValue> elements_, std::shared_ptr<TupleType> type_) {
    return c10::make_intrusive<Tuple>(std::move(elements_), type_);
  }
  C10_DEPRECATED_MESSAGE("Creating tuples without type information is deprecated. Please use Tuple::create(elements, type) instead.")
  static c10::intrusive_ptr<Tuple> create(std::vector<IValue> elements_) {
    return c10::make_intrusive<Tuple>(std::move(elements_), nullptr);
  }

 const std::vector<IValue>& elements() const & {
    return elements_;
  }
  operator const std::vector<IValue>&() const {
    return elements();
  }

  std::vector<IValue>& elements() & {
    return elements_;
  }
  operator std::vector<IValue>&() {
    return elements();
  }

  std::vector<IValue>&& elements() && {
    return std::move(elements_);
  }

  std::shared_ptr<TupleType> type;
 private:
  Tuple(std::vector<IValue> elements, std::shared_ptr<TupleType> type)
    : elements_(std::move(elements)), type(std::move(type)) {}

  friend class c10::intrusive_ptr<Tuple>;
};

struct Object;
}

// Future
struct C10_EXPORT ivalue::Future final : c10::intrusive_ptr_target {
 private:
  c10::intrusive_ptr<Future> intrusive_from_this() {
    c10::raw::intrusive_ptr::incref(this); // we are creating a new pointer
                                           // from a raw `this` pointer
                                           // so we need to bump the refcount
                                           // to account for this ownership
    return c10::intrusive_ptr<Future>::reclaim(this);
  }

 public:
  struct CAFFE2_API FutureError final : public std::exception {
    FutureError(std::string&& error_msg_)
        : error_msg(std::move(error_msg_)) {}

    FutureError() = default;

    const char* what() const noexcept override {
      return error_msg.c_str();
    }

    std::string error_msg;
  };

  /**
  * Wait on the future until it completes.
  */
  void wait() {
    if (completed_) {
      return;
    }

    std::unique_lock<std::mutex> lock(mutex_);
    while (!completed_) {
      finished_cv_.wait(lock);
    }
  }

  /**
   * Explicitly mark the future as completed with the output value.
   */
  void markCompleted(IValue value) {
    {
      // This is not to protect completed_ but to create a barrier
      // from possible addCallback() calls
      std::unique_lock<std::mutex> lock(mutex_);
      AT_ASSERT(!completed());
      completed_ = true;
      value_ = std::move(value);
    }

    fireCallbacks();
    finished_cv_.notify_all();
  }

  void markCompleted() {
    markCompleted(IValue {});
  }

  void markCompleted(FutureError&& error_) {
    {
      // This is not to protect completed_ but to create a barrier
      // from possible addCallback() calls
      std::unique_lock<std::mutex> lock(mutex_);
      AT_ASSERT(!completed());
      completed_ = true;
      has_error = true;
      error = std::move(error_);
    }

    fireCallbacks();
    finished_cv_.notify_all();
  }

  // Get the result of the current future.
  IValue value() {
    std::unique_lock<std::mutex> lock(mutex_);
    AT_ASSERT(completed());
    if (has_error) {
      throw error;
    }
    return value_;
  }

  /**
   * Add a callback to the future.
   * The callbacks will be executed once the future completes.
   * If the future has already completed,
   * this function will execute the callback immediately.
   */
  void addCallback(std::function<void(void)> callback) {
    std::unique_lock<std::mutex> lock(mutex_);
    if (completed()) {
      lock.unlock();
      callback();
      return;
    }
    callbacks.push_back(callback);
  }

  // Check if the current future has completed
  bool completed() {
    return completed_;
  }

  CAFFE2_API friend std::ostream& operator<<(
      std::ostream& out,
      const Future& v);

 private:
  void fireCallbacks() {
    AT_ASSERT(completed());
    // There is no need to protect callbacks with the lock.
    // Once completed_ is set to true, no one can add new callback to the list.
    for (auto& callback : callbacks) {
      callback();
    }
    callbacks.clear();
  }

  std::mutex mutex_;
  std::atomic_bool completed_ = {false}; // is this future complete
  std::condition_variable finished_cv_;

  IValue value_; // when finished the value
  std::vector<std::function<void(void)>> callbacks;
  bool has_error = false;
  FutureError error;
};

// User-defined object.
struct C10_EXPORT ivalue::Object final : c10::intrusive_ptr_target {
 public:
  // temporary way to break cyclic dependencies in modules by forcing the deletion
  // of functions when the module object is destructed
  typedef void (*OnDelete)(ivalue::Object*);
  Object(std::shared_ptr<ClassType> type, size_t numSlots, OnDelete on_delete)
      : type_(std::move(type)), on_delete_(on_delete) {
    slots_.resize(numSlots);
  }

  static c10::intrusive_ptr<Object> create(
      std::shared_ptr<ClassType> type,
      size_t numSlots,
      OnDelete on_delete = nullptr) {
    return c10::make_intrusive<Object>(std::move(type), numSlots, on_delete);
  }

  /**
   * Slot API.
   *
   * Attributes are stored as a simple vector so that lookups are fast at
   * runtime. A "slot" is just an index into that vector, which can be computed
   * statically if you have access to the class type. Use this API if you are
   * writing compiler stuff.
   */
  void setSlot(size_t slot, IValue v) {
    if (slot >= slots_.size()) {
      // for module types, it is possible that the members of the class have
      // expanded after the object was created. In this case, we expand
      // the slots to the right size
      resizeObject(slot);
    }
    slots_[slot] = v;
  }

  const IValue& getSlot(size_t slot) const {
    return slots_.at(slot);
  }

  /**
   * Attribute API.
   *
   * Wrappers around the slot stuff so that users can access attributes
   * directly. Use this API if you are a user.
   *
   * Note: Unlike in Python, TorchScript must make a distinction between
   * attributes (which are IValues) and methods (which are Methods). If you
   * want a method, use `obj.type()->getMethod()`
   */
  IValue getAttr(const std::string& name) const;
  void setAttr(const std::string& name, IValue v);

  std::string name() const;

  const std::vector<IValue>& slots() const {
    return slots_;
  }
  std::shared_ptr<ClassType> type() const {
    return type_;
  }
  // temporarily defined in class_type.cpp to
  // ensure Modules do not leak memory
  ~Object();
 private:
  void resizeObject(size_t slot);
  std::shared_ptr<ClassType> type_;
  std::vector<IValue> slots_;
  OnDelete on_delete_;
};

std::vector<std::pair<IValue, IValue>> iterationOrder(const c10::Dict<IValue, IValue>& dict);

#undef TORCH_FORALL_TAGS

namespace detail {

struct _guarded_unsigned_long_unique_dummy final {
  _guarded_unsigned_long_unique_dummy(int64_t){};
};
using _guarded_unsigned_long = c10::guts::conditional_t<
    std::is_same<unsigned long, uint32_t>::value ||
        std::is_same<unsigned long, uint64_t>::value,
    _guarded_unsigned_long_unique_dummy,
    unsigned long>;

} // namespace detail

inline const ivalue::Object& IValue::toObjectRef() const {
  AT_ASSERT(isObject(), "Expected Object but got ", tagKind());
  return *static_cast<const c10::ivalue::Object*>(payload.as_intrusive_ptr);
}

// note: when adding a DEFINE_TO case here you should also add a
// toX method to IValue. These named methods are much more discoverable
// than the to templated function.

#define DEFINE_TO(type, method_name) \
template<> \
inline type IValue::to<type>() && { \
  return std::move(*this).method_name(); \
} \
template<> \
inline type IValue::to<type>() const & { \
  return this->method_name(); \
}
DEFINE_TO(at::Tensor, toTensor)
DEFINE_TO(float, toDouble)
DEFINE_TO(double, toDouble)
DEFINE_TO(unsigned char, toInt)
DEFINE_TO(signed char, toInt)
DEFINE_TO(unsigned short, toInt)
DEFINE_TO(short, toInt)
DEFINE_TO(int, toInt)
DEFINE_TO(uint32_t, toInt)
DEFINE_TO(uint64_t, toInt)
DEFINE_TO(detail::_guarded_unsigned_long, toInt)
DEFINE_TO(int64_t, toInt)
DEFINE_TO(bool, toBool)
DEFINE_TO(c10::intrusive_ptr<caffe2::Blob>, toBlob);
DEFINE_TO(c10::intrusive_ptr<ivalue::ConstantString>, toString)
DEFINE_TO(c10::intrusive_ptr<ivalue::Object>, toObject)
DEFINE_TO(at::Scalar, toScalar)
DEFINE_TO(c10::List<int64_t>, toIntList)
DEFINE_TO(c10::List<double>, toDoubleList)
DEFINE_TO(c10::List<bool>, toBoolList)
DEFINE_TO(c10::List<at::Tensor>, toTensorList)
DEFINE_TO(c10::impl::GenericList, toGenericList)
DEFINE_TO(c10::impl::GenericDict, toGenericDict)
DEFINE_TO(c10::intrusive_ptr<ivalue::Tuple>, toTuple)
DEFINE_TO(std::string, toStringRef)
DEFINE_TO(c10::intrusive_ptr<ivalue::Future>, toFuture)
DEFINE_TO(IValue, toIValue)
DEFINE_TO(c10::Device, toDevice)
DEFINE_TO(at::ScalarType, toScalarType)
DEFINE_TO(at::Layout, toLayout)
DEFINE_TO(at::MemoryFormat, toMemoryFormat)
DEFINE_TO(at::QScheme, toQScheme)

template <class T>
struct _fake_type {};

// generic_to<T> converts an IValue from a generic list or generic dict
// to a concrete list/dict type likelike List<T>, Dict<...> or optional<T>.
// Note that in the case of lists, this only works for IValue-based lists,
// i.e. not for int64_t, double, ...
// generic_to<T> is an implementation detail of IValue::to<T> and not
// supposed to be called directly.
// The _fake_type<T> parameter allows us to overload
// based on the return type.
template <class Elem>
C10_DEPRECATED_MESSAGE("IValues based on std::vector<T> are potentially slow and deprecated. Please use c10::List<T> instead.")
std::vector<Elem> generic_to(
    IValue ivalue,
    _fake_type<std::vector<Elem>>) {
  // We need to do a deep copy of the vector because there might be other
  // references to this same IValue that also use the list. We can't just
  // move the elements out.
  auto list = std::move(ivalue).to<List<Elem>>();
  std::vector<Elem> result;
  result.reserve(list.size());
  for (Elem v : list) {
    result.push_back(std::move(v));
  }
  return result;
}

template <typename Elem>
c10::List<Elem> generic_to(
    IValue ivalue,
    _fake_type<c10::List<Elem>>) {
  return impl::toTypedList<Elem>(std::move(ivalue).toGenericList());
}

template <typename Key, typename Value>
c10::Dict<Key, Value> generic_to(
    IValue ivalue,
    _fake_type<c10::Dict<Key, Value>>) {
  return impl::toTypedDict<Key, Value>(std::move(ivalue).toGenericDict());
}

template <typename K, typename V>
C10_DEPRECATED_MESSAGE("IValues based on std::unordered_map are slow and deprecated. Please use c10::Dict<K, V> instead.")
std::unordered_map<K, V> generic_to(
    IValue ivalue,
    _fake_type<std::unordered_map<K, V>>) {
  std::unordered_map<K, V> specialized_dict;

  for (auto item : std::move(ivalue).toGenericDict()) {
    specialized_dict[item.key().to<K>()] = item.value().to<V>();
  }

  return specialized_dict;
}

template <typename T>
c10::optional<T> generic_to(
    IValue ivalue,
    _fake_type<c10::optional<T>>) {
  if (ivalue.isNone()) {
    return c10::nullopt;
  }
  return std::move(ivalue).to<T>();
}

template <typename T>
inline T IValue::to() && {
  return generic_to(std::move(*this), _fake_type<T>{});
}

template <typename T>
inline T IValue::to() const& {
  return generic_to(*this, _fake_type<T>{});
}

inline c10::List<int64_t> IValue::toIntList() && {
  AT_ASSERT(isIntList(), "Expected IntList but got ", tagKind());
  return c10::List<int64_t>(moveToIntrusivePtr<c10::detail::ListImpl<int64_t>>());
}
inline c10::List<int64_t> IValue::toIntList() const & {
  AT_ASSERT(isIntList(), "Expected IntList but got ", tagKind());
  return c10::List<int64_t>(toIntrusivePtr<c10::detail::ListImpl<int64_t>>());
}
inline c10::ArrayRef<int64_t> IValue::toIntListRef() const {
  AT_ASSERT(isIntList(), "Expected IntList but got ", tagKind());
  return static_cast<const c10::detail::ListImpl<int64_t>*>(payload.as_intrusive_ptr)->list;
}
inline c10::List<double> IValue::toDoubleList() && {
  AT_ASSERT(isDoubleList(), "Expected DoubleList but got ", tagKind());
  return c10::List<double>(moveToIntrusivePtr<c10::detail::ListImpl<double>>());
}
inline c10::List<double> IValue::toDoubleList() const & {
  AT_ASSERT(isDoubleList(), "Expected DoubleList but got ", tagKind());
  return c10::List<double>(toIntrusivePtr<c10::detail::ListImpl<double>>());
}
inline c10::ArrayRef<double> IValue::toDoubleListRef() const {
  AT_ASSERT(isDoubleList(), "Expected DoubleList but got ", tagKind());
  return static_cast<const c10::detail::ListImpl<double>*>(payload.as_intrusive_ptr)->list;
}
inline c10::List<bool> IValue::toBoolList() && {
  AT_ASSERT(isBoolList(), "Expected BoolList but got ", tagKind());
  return c10::List<bool>(moveToIntrusivePtr<c10::detail::ListImpl<bool>>());
}
inline c10::List<bool> IValue::toBoolList() const & {
  AT_ASSERT(isBoolList(), "Expected BoolList but got ", tagKind());
  return c10::List<bool>(toIntrusivePtr<c10::detail::ListImpl<bool>>());
}
inline c10::List<at::Tensor> IValue::toTensorList() && {
  AT_ASSERT(isTensorList(), "Expected TensorList but got ", tagKind());
  return c10::List<at::Tensor>(moveToIntrusivePtr<c10::detail::ListImpl<at::Tensor>>());
}
inline c10::List<at::Tensor> IValue::toTensorList() const & {
  AT_ASSERT(isTensorList(), "Expected TensorList but got ", tagKind());
  return c10::List<at::Tensor>(toIntrusivePtr<c10::detail::ListImpl<at::Tensor>>());
}
inline c10::ArrayRef<at::Tensor> IValue::toTensorListRef() const {
  AT_ASSERT(isTensorList(), "Expected TensorList but got ", tagKind());
  return static_cast<const c10::detail::ListImpl<at::Tensor>*>(payload.as_intrusive_ptr)->list;
}
inline c10::List<IValue> IValue::toGenericList() && {
  AT_ASSERT(isGenericList(), "Expected GenericList but got ", tagKind());
  return c10::List<IValue>(moveToIntrusivePtr<c10::detail::ListImpl<IValue>>());
}
inline c10::List<IValue> IValue::toGenericList() const & {
  AT_ASSERT(isGenericList(), "Expected GenericList but got ", tagKind());
  return c10::List<IValue>(toIntrusivePtr<c10::detail::ListImpl<IValue>>());
}
inline c10::ArrayRef<IValue> IValue::toGenericListRef() const {
  AT_ASSERT(isGenericList(), "Expected GenericList but got ", tagKind());
  return static_cast<const c10::detail::ListImpl<IValue>*>(payload.as_intrusive_ptr)->list;
}
inline c10::Dict<IValue, IValue> IValue::toGenericDict() && {
  AT_ASSERT(isGenericDict(), "Expected GenericDict but got ", tagKind());
  return c10::Dict<IValue, IValue>(moveToIntrusivePtr<c10::detail::DictImpl>());
}
inline c10::Dict<IValue, IValue> IValue::toGenericDict() const & {
  AT_ASSERT(isGenericDict(), "Expected GenericDict but got ", tagKind());
  return c10::Dict<IValue, IValue>(toIntrusivePtr<c10::detail::DictImpl>());
}
inline c10::intrusive_ptr<ivalue::Tuple> IValue::toTuple() && {
  AT_ASSERT(isTuple(), "Expected Tuple but got ", tagKind());
  return moveToIntrusivePtr<ivalue::Tuple>();
}
inline c10::intrusive_ptr<ivalue::Tuple> IValue::toTuple() const & {
  AT_ASSERT(isTuple(), "Expected Tuple but got ", tagKind());
  return toIntrusivePtr<ivalue::Tuple>();
}

inline IValue::IValue(c10::intrusive_ptr<ivalue::Tuple> v)
: tag(Tag::Tuple), is_intrusive_ptr(true) {
  payload.as_intrusive_ptr = v.release();
}
inline IValue::IValue(c10::List<int64_t> v)
: tag(Tag::IntList), is_intrusive_ptr(true) {
  payload.as_intrusive_ptr = v.impl_.release();
}
inline IValue::IValue(std::vector<int64_t> v)
: IValue(c10::impl::toList(v)) {}
inline IValue::IValue(c10::ArrayRef<int64_t> v)
: IValue(c10::List<int64_t>(v)) {}

inline IValue::IValue(c10::intrusive_ptr<ivalue::ConstantString> v)
: tag(Tag::String), is_intrusive_ptr(true) {
  payload.as_intrusive_ptr = v.release();
}
inline IValue::IValue(std::string v)
: IValue(ivalue::ConstantString::create(std::move(v))) {}

inline IValue::IValue(c10::List<double> v)
: tag(Tag::DoubleList), is_intrusive_ptr(true) {
  payload.as_intrusive_ptr = v.impl_.release();
}
inline IValue::IValue(std::vector<double> v)
: IValue(c10::impl::toList(std::move(v))) {}

inline IValue::IValue(c10::List<bool> v)
: tag(Tag::BoolList), is_intrusive_ptr(true) {
  payload.as_intrusive_ptr = v.impl_.release();
}
inline IValue::IValue(std::vector<bool> v)
: IValue(c10::impl::toList(std::move(v))) {}

inline IValue::IValue(c10::List<at::Tensor> v)
: tag(Tag::TensorList), is_intrusive_ptr(true) {
  payload.as_intrusive_ptr = v.impl_.release();
}
inline IValue::IValue(std::vector<at::Tensor> v)
: IValue(c10::impl::toList(std::move(v))) {}

inline IValue::IValue(c10::impl::GenericList v)
: tag(Tag::GenericList), is_intrusive_ptr(true) {
  payload.as_intrusive_ptr = v.impl_.release();
}

template<class T> inline IValue::IValue(c10::List<T> v)
: IValue(impl::toGenericList<T>(std::move(v))) {
  static_assert(std::is_same<IValue, typename c10::List<T>::StorageT>::value, "Can only use this constructor for generic list types");
}
template<class T> inline IValue::IValue(std::vector<T> v)
: IValue(impl::GenericList()) {
  static_assert(std::is_same<IValue, typename c10::List<T>::StorageT>::value, "Can only use this constructor for generic list types");
  auto list = to<c10::List<T>>();
  list.reserve(v.size());
  for (auto& e : v) {
    list.push_back(std::move(e));
  }
}

inline IValue::IValue(c10::impl::GenericDict v)
: tag(Tag::GenericDict), is_intrusive_ptr(true) {
  payload.as_intrusive_ptr = v.impl_.release();
}
template<class Key, class Value>
inline IValue::IValue(c10::Dict<Key, Value> v)
: IValue(impl::toGenericDict(std::move(v))) {}

template<class Key, class Value> inline IValue::IValue(std::unordered_map<Key, Value> v)
<<<<<<< HEAD
: IValue(make_dict<Key, Value>()) {
=======
: IValue(impl::GenericDict()) {
>>>>>>> 30396f4b
  auto dict = to<c10::Dict<Key, Value>>();
  dict.reserve(v.size());
  for (auto& e : v) {
    dict.insert(std::move(e.first), std::move(e.second));
  }
}

template<class T> inline IValue::IValue(c10::optional<T> v): IValue() {
  if (v.has_value()) {
    *this = IValue(std::move(*v));
  }
}

inline IValue::IValue(c10::nullopt_t): IValue() {}

inline IValue::IValue(c10::intrusive_ptr<ivalue::Object> v)
: tag(Tag::Object), is_intrusive_ptr(true) {
  payload.as_intrusive_ptr = v.release();
}
inline IValue::IValue(c10::intrusive_ptr<ivalue::Future> v)
: tag(Tag::Future), is_intrusive_ptr(true) {
  payload.as_intrusive_ptr = v.release();
}

inline const std::string& IValue::toStringRef() const {
  return toString()->string();
}

template<typename T>
inline optional<T> IValue::toOptional() {
  if (this->isNone()) {
    return nullopt;
  }
  return this->to<T>();
}

inline bool IValue::isSameIdentity(const IValue& rhs) const {
  // We choose to not use memcmp for payload check due to potential random padding characters on union type

  // Semantics:
  // 1. None is None, False is False, and True is True are all true
  // 2. If it is a tensor type, we need to take undefined tensor into account
  // 3. Undefined_tensor is None and vice versa should be true
  // 4. If it is a reference type (i.e. is_intrusive_ptr), then is is True when the pointed-to object is the same.
  // 5. False for all other comparisons.
  if (this->isNone() && rhs.isNone()) {
    return true;
  } else if (this->isBool() && rhs.isBool()) {
    // for bool type, do equality check
    return this->toBool() == rhs.toBool();
  } else if (this->isTensor() && rhs.isTensor()) {
    // for tensor type, just check the as_intrusive_ptr since is_intrusive_ptr is false for undefined tensor
    return this->payload.as_intrusive_ptr == rhs.payload.as_intrusive_ptr;
  } else if (this->isTensor() && rhs.isNone()) {
    // special case: undefined tensor and None are the same identity
    return !this->is_intrusive_ptr;
  } else if (this->isNone() && rhs.isTensor()) {
    // special case: undefined tensor and None are the same identity
    return !rhs.is_intrusive_ptr;
  } else {
    // for objects holding in IValue, do shallow compare on pointer address to testify the identity
    return this->is_intrusive_ptr && rhs.is_intrusive_ptr
        && this->payload.as_intrusive_ptr == rhs.payload.as_intrusive_ptr;
  }
}

} // namespace c10<|MERGE_RESOLUTION|>--- conflicted
+++ resolved
@@ -632,11 +632,7 @@
 : IValue(impl::toGenericDict(std::move(v))) {}
 
 template<class Key, class Value> inline IValue::IValue(std::unordered_map<Key, Value> v)
-<<<<<<< HEAD
-: IValue(make_dict<Key, Value>()) {
-=======
-: IValue(impl::GenericDict()) {
->>>>>>> 30396f4b
+: IValue(Dict<Key, Value>()) {
   auto dict = to<c10::Dict<Key, Value>>();
   dict.reserve(v.size());
   for (auto& e : v) {
