--- conflicted
+++ resolved
@@ -237,10 +237,6 @@
   c10::ArrayRef<at::Tensor> toTensorListRef() const;
 
   //GenericList
-<<<<<<< HEAD
-=======
-  IValue(std::vector<IValue> v);
->>>>>>> 06b9aa7a
   IValue(c10::List<IValue> v);
   bool isGenericList() const { return Tag::GenericList == tag; }
   c10::List<IValue> toGenericList() &&;
