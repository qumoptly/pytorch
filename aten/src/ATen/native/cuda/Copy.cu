#include "ATen/ATen.h"
#include "ATen/Context.h"
#include "ATen/Dispatch.h"
#include "ATen/NativeFunctions.h"
#include "ATen/cuda/CUDAApplyUtils.cuh"
#include "ATen/cuda/CUDAContext.h"
#include "ATen/cuda/CUDAEvent.h"
#include "ATen/cuda/CUDAStream.h"
#include "ATen/native/Copy.h"

namespace {

using namespace at;
using namespace at::cuda;

// Copy operator for the pointwise apply kernel
template <typename dst_T, typename src_T>
struct CopyOp {
  static void apply(Tensor& dst, const Tensor& src) {
    CUDA_tensor_apply2<dst_T, src_T>(
        dst, src, [] __device__(dst_T & dst_val, const src_T& src_val) {
#if __CUDA_ARCH__ >= 350
          dst_val = static_cast<dst_T>(
              static_cast<native::inter_copy_type_t<dst_T>>(__ldg(&src_val)));
#else
          dst_val = static_cast<dst_T>(static_cast<native::inter_copy_type_t<dst_T>>(src_val));
#endif
        });
  }
};

// device-to-device copy, does type conversion
template <typename dst_T, typename src_T>
void copy_device_to_device(Tensor& dst, const Tensor& src) {
  auto numel = dst.numel();
  if (dst.is_same(src) || numel == 0) {
    return;
  }

  // We can memcpy the memory if:
  // -both tensors are contiguous; or,
  // -there is only one element to copy; or,
  // -FIXME: if both tensors have matching size and stride arrays, and no
  // holes within (in other words, there is some permutation that can be applied
  // to the size/strides such that the resulting tensor is
  // contiguous).
  // -AND: both tensors have the same type.
  bool same_type = std::is_same<dst_T, src_T>::value;
  bool memcpy_eligible =
      ((src.is_contiguous() && dst.is_contiguous()) || (numel == 1)) &&
      same_type;

  Device src_device = src.device();
  Device dst_device = dst.device();

  // Try to enable p2p access. This also handles the case src_device ==
  // dst_device.
  bool p2pEnabled = THCState_getPeerToPeerAccess(
      globalContext().getTHCState(), src_device.index(), dst_device.index());

  // We always perform the copy on the source device, using the
  // current stream on the source device.
  // If the copy is on the default stream, then we fully synchronize
  // both src and dst's default streams for completion of the
  // copy. We have to explicitly do this for non-contig copies.
  // This mimics the behavior of cross-device cudaMemcpyAsync on
  // the default stream.
  // If the copy is not on the default stream, then it is up to the
  // user to add needed synchronization on the dst device, since the
  // stream on the dst device that wishes to synchronize may not be
  // the same index as the one on the src device.
  CUDAStream copy_stream = getCurrentCUDAStream(src_device.index());
  if (src_device != dst_device && copy_stream == NULL) {
    // This is a cross-device copy on the default stream. We perform a
    // two-way barrier between both devices' default streams before
    // the copy. This ensures that any write-after-write and
    // write-after-read dependencies on the destination side are
    // handled, so that no one is operating on the dst memory when
    // we perform the copy.
    // src waits on dst barrier (src already waits on src)
    CUDAEvent dst_ready;
    DeviceGuard device_guard_dst{dst_device};
    dst_ready.record(getDefaultCUDAStream(dst_device.index()));

    DeviceGuard device_guard_src{src_device};
    dst_ready.block(copy_stream);
  }

  DeviceGuard device_guard{src_device};

  if (memcpy_eligible) {
    // Perform the copy
    AT_CUDA_CHECK(cudaMemcpyAsync(
        dst.data<dst_T>(),
        src.data<src_T>(),
        numel * sizeof(dst_T),
        cudaMemcpyDeviceToDevice,
        copy_stream));
  } else {
    // Non-contiguous copy or a type-conversion copy

    // We avoid creating temporary memory copies if possible.
    // If both src and dst are on the same device, or if they are on
    // different devices and p2p access is enabled, perform the copy
    // by a pointwise copy kernel.
    // Otherwise, we'll have to make contiguous (which will in fact
    // invoke copy() again), and then perform the copy.
    // FIXME: might want to consider only running the pointwise kernel
    // if both src and dst innermost dimensions are contiguous. If
    // they are not, then taking the hit of the memory allocation/free
    // might be worth it to avoid non-coalesced reads or writes.
    if (p2pEnabled) {
      CopyOp<dst_T, src_T>::apply(dst, src);
    } else {
      // GPUs can't access each other directly, but the tensors
      // involved are non-contiguous and/or are different types.

      // Make sure the src is contiguous and in the same type as dst
      Tensor src_contig;
      if (same_type) {
        src_contig = src.contiguous();
      } else {
        // Types are different
        // Copy into the new format, contiguous, on the source device
        src_contig = at::empty_like(dst, src.options().dtype(dst.dtype()));

        CopyOp<dst_T, src_T>::apply(dst, src);
      }

      // Make sure the dst is contiguous
      DeviceGuard device_guard_dst{dst_device};
      Tensor dst_contig = dst.contiguous();

      // Now, we are ready for a cross-device memcpy of contiguous
      // data, of the same layout and type
      DeviceGuard device_guard_src{src_device};

      AT_CUDA_CHECK(cudaMemcpyAsync(
          dst_contig.data<dst_T>(),
          src_contig.data<dst_T>(),
          numel * sizeof(dst_T),
          cudaMemcpyDeviceToDevice,
          copy_stream));

      if (!dst.is_contiguous()) {
        copy_device_to_device<dst_T, dst_T>(dst_contig, dst);
      }
    }
  }

  if (src_device != dst_device && copy_stream == NULL) {
    // dst waits on src barrier (dst already waits on dst). We cannot
    // operate on dst's copy until the copy is complete.

    // Still on src_device, record default stream event
    CUDAEvent src_ready;
    src_ready.record(copy_stream);

    DeviceGuard device_guard{dst_device};
    src_ready.block(getDefaultCUDAStream(dst_device.index()));
  }

  AT_CUDA_CHECK(cudaGetLastError());
}

void copy_from_cpu(Tensor& dst, const Tensor& src) {
  Tensor dst_contig = dst.contiguous();
  Tensor src_contig = src.contiguous();

  CUDAStream stream = getCurrentCUDAStream();

  AT_DISPATCH_ALL_TYPES_AND_HALF(src.type(), "copy_from_cpu", [&]() {
    AT_CUDA_CHECK(cudaMemcpyAsync(
        dst_contig.data<scalar_t>(),
        src_contig.data<scalar_t>(),
        src.numel() * sizeof(scalar_t),
        cudaMemcpyHostToDevice,
        stream));
    AT_CUDA_CHECK(cudaStreamSynchronize(stream));
    copy_device_to_device<scalar_t, scalar_t>(dst, dst_contig);
  });
}

void copy_to_cpu(Tensor& dst, const Tensor& src) {
  Tensor dst_contig = dst.contiguous();
  Tensor src_contig = src.contiguous();

  DeviceGuard device_guard{src.device()};
  CUDAStream stream = getCurrentCUDAStream();

  AT_DISPATCH_ALL_TYPES_AND_HALF(src.type(), "copy_to_cpu", [&]() {
    AT_CUDA_CHECK(cudaMemcpyAsync(
        dst_contig.data<scalar_t>(),
        src_contig.data<scalar_t>(),
        src.numel() * sizeof(scalar_t),
        cudaMemcpyDeviceToHost,
        stream));
    AT_CUDA_CHECK(cudaStreamSynchronize(stream));
    _copy_same_type_(dst, dst_contig);
  });
}

void copy_from_cpu_async_(Tensor& dst, const Tensor& src) {
  AT_ASSERT(dst.is_contiguous());
  AT_ASSERT(src.is_contiguous());

  if (dst.numel() == 0) {
    return;
  }

  DeviceGuard device_guard{dst.device()};
  CUDAStream stream = getCurrentCUDAStream();

  AT_DISPATCH_ALL_TYPES_AND_HALF(src.type(), "copy_from_cpu_async", [&]() {
    AT_CUDA_CHECK(cudaMemcpyAsync(
        dst.data<scalar_t>(),
        src.data<scalar_t>(),
        src.numel() * sizeof(scalar_t),
        cudaMemcpyHostToDevice,
        stream));
    AT_CUDA_CHECK(THCCachingHostAllocator_recordEvent(
        src.storage().data<scalar_t>(), stream.internals()));
  });
}

void copy_to_cpu_async_(Tensor& dst, const Tensor& src) {
  AT_ASSERT(dst.is_contiguous());
  AT_ASSERT(src.is_contiguous());

  if (dst.numel() == 0) {
    return;
  }

  DeviceGuard device_guard{dst.device()};
  CUDAStream stream = getCurrentCUDAStream();

  AT_DISPATCH_ALL_TYPES_AND_HALF(src.type(), "copy_to_cpu_async", [&]() {
    AT_CUDA_CHECK(cudaMemcpyAsync(
        dst.data<scalar_t>(),
        src.data<scalar_t>(),
        src.numel() * sizeof(scalar_t),
        cudaMemcpyDeviceToHost,
        stream));
    AT_CUDA_CHECK(THCCachingHostAllocator_recordEvent(
        src.storage().data<scalar_t>(), stream.internals()));
  });
}

template <typename dst_T>
void _copy__cuda(Tensor& dst, const Tensor& src, bool non_blocking) {
  AT_DISPATCH_ALL_TYPES_AND_HALF(src.type(), "_copy__cuda", [&]() {
    if (dst.is_cuda() && src.is_cuda()) {
      copy_device_to_device<dst_T, scalar_t>(dst, src);
    } else if (dst.is_cuda()) {
      if (std::is_same<dst_T, scalar_t>::value) {
        if (non_blocking) {
          copy_from_cpu_async_(dst, src);
          return;
        }
        copy_from_cpu(dst, src);
        return;
      }
      Tensor srcf = at::empty_like(src, src.options().dtype(dst.dtype()));
      _copy_(srcf, src);
      copy_from_cpu(dst, srcf);
    } else {
      if (std::is_same<dst_T, scalar_t>::value) {
        if (non_blocking) {
          copy_to_cpu_async_(dst, src);
          return;
        }
        copy_to_cpu(dst, src);
        return;
      }
      Tensor srcf = at::empty_like(src, dst.options().dtype(src.dtype()));
      copy_to_cpu(srcf, src);
      _copy_(dst, srcf);
    }
  });
}

} // namespace

namespace at {
namespace native {

Tensor& _copy__cuda(Tensor& self, const Tensor& src, bool non_blocking) {
  AT_DISPATCH_ALL_TYPES_AND_HALF(self.type(), "_copy__cuda", [&]() {
    ::_copy__cuda<scalar_t>(self, src, non_blocking);
  });
  return self;
}

<<<<<<< HEAD
Tensor _copy_from_cuda(
    const Tensor& src,
    const Tensor& self,
    bool non_blocking) {
  Tensor self_ = self;
  _copy__cuda(self_, src, non_blocking);
  return self;
=======
Tensor _copy_from_cuda(const Tensor& self, const Tensor& dst) {
  Tensor dst_ = dst;
  _copy__cuda(dst_, self);
  return dst;
>>>>>>> 0a145fdf
}

} // namespace native
} // namespace at<|MERGE_RESOLUTION|>--- conflicted
+++ resolved
@@ -291,20 +291,13 @@
   return self;
 }
 
-<<<<<<< HEAD
 Tensor _copy_from_cuda(
-    const Tensor& src,
     const Tensor& self,
+    const Tensor& dst,
     bool non_blocking) {
-  Tensor self_ = self;
-  _copy__cuda(self_, src, non_blocking);
-  return self;
-=======
-Tensor _copy_from_cuda(const Tensor& self, const Tensor& dst) {
   Tensor dst_ = dst;
   _copy__cuda(dst_, self);
   return dst;
->>>>>>> 0a145fdf
 }
 
 } // namespace native
