--- conflicted
+++ resolved
@@ -5,15 +5,9 @@
   scalar_check:
     output: 'false'
     grad_input: 'false'
-<<<<<<< HEAD
-  # This section provides scalar types to be generated for each backend
-  # If backend is not specified, ['Float', 'Double', 'Half'] will be used
-  # If forward_scalar_types or backward_scalar_types is not specified, ['Float', 'Double', 'Half'] will be used
-=======
   # Using this section you can specify what scalar types should be used for each backend
   # to generate backward and forward methods
   # If not specified, ['Float', 'Double', 'Half'] will be used
->>>>>>> 3ba72a11
   CPU:
     forward_scalar_types: ['Float', 'Double', 'Half']
     backward_scalar_types: ['Float', 'Double', 'Half']
@@ -161,33 +155,7 @@
 
 - name: _thnn_conv3d(Tensor self, Tensor weight, IntArrayRef[3] kernel_size, Tensor? bias={}, IntArrayRef[3] stride=1, IntArrayRef[3] padding=0)
   cname: VolumetricConvolutionMM
-<<<<<<< HEAD
   buffers: [finput, fgrad_input]
   CPU:
     forward_scalar_types: ['Float', 'Double', 'Long']
-    backward_scalar_types: ['Float', 'Double']
-
-- name: _thnn_conv_dilated2d(Tensor self, Tensor weight, IntArrayRef[2] kernel_size, Tensor? bias={}, IntArrayRef[2] stride=1, IntArrayRef[2] padding=0, IntArrayRef[2] dilation=1)
-  cname: SpatialDilatedConvolution
-  buffers: [columns, ones]
-
-- name: _thnn_conv_dilated3d(Tensor self, Tensor weight, IntArrayRef[3] kernel_size, Tensor? bias={}, IntArrayRef[3] stride=1, IntArrayRef[3] padding=0, IntArrayRef[3] dilation=1)
-  cname: VolumetricDilatedConvolution
-  buffers: [columns, ones]
-
-# Fold and Unfold
-
-- name: _thnn_col2im(Tensor self, IntArrayRef[2] output_size, IntArrayRef[2] kernel_size, IntArrayRef[2] dilation, IntArrayRef[2] padding, IntArrayRef[2] stride)
-  cname: Col2Im
-  scalar_check:
-    output: 'false'
-    grad_input: 'false'
-
-- name: _thnn_im2col(Tensor self, IntArrayRef[2] kernel_size, IntArrayRef[2] dilation, IntArrayRef[2] padding, IntArrayRef[2] stride)
-  cname: Im2Col
-  scalar_check:
-    output: 'false'
-    grad_input: 'false'
-=======
-  buffers: [finput, fgrad_input]
->>>>>>> 3ba72a11
+    backward_scalar_types: ['Float', 'Double']