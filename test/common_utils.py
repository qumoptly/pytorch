r"""Importing this file must **not** initialize CUDA context. test_distributed
relies on this assumption to properly run. This means that when this is imported
no CUDA calls shall be made, including torch.cuda.device_count(), etc.

common_cuda.py can freely initialize CUDA context when imported.
"""

import sys
import os
import platform
import re
import gc
import types
import inspect
import argparse
import unittest
import warnings
import random
import contextlib
import socket
import time
from collections import OrderedDict
from contextlib import contextmanager
from functools import wraps
from itertools import product
from copy import deepcopy
from numbers import Number
import numpy as np
import tempfile

import __main__
import errno

import expecttest
import hashlib

import torch
import torch.cuda
from torch._utils_internal import get_writable_path
from torch._six import string_classes, inf
import torch.backends.cudnn
import torch.backends.mkl


torch.set_default_tensor_type('torch.DoubleTensor')
torch.backends.cudnn.disable_global_flags()


parser = argparse.ArgumentParser(add_help=False)
parser.add_argument('--seed', type=int, default=1234)
parser.add_argument('--accept', action='store_true')
args, remaining = parser.parse_known_args()
SEED = args.seed
if not expecttest.ACCEPT:
    expecttest.ACCEPT = args.accept
UNITTEST_ARGS = [sys.argv[0]] + remaining
torch.manual_seed(SEED)


def run_tests(argv=UNITTEST_ARGS):
    unittest.main(argv=argv)

PY3 = sys.version_info > (3, 0)
PY34 = sys.version_info >= (3, 4)

IS_WINDOWS = sys.platform == "win32"
IS_PPC = platform.machine() == "ppc64le"

# Environment variable `IS_PYTORCH_CI` is set in `.jenkins/common.sh`.
IS_PYTORCH_CI = bool(os.environ.get('IS_PYTORCH_CI', 0))

if IS_WINDOWS:
    @contextmanager
    def TemporaryFileName():
        # Ideally we would like to not have to manually delete the file, but NamedTemporaryFile
        # opens the file, and it cannot be opened multiple times in Windows. To support Windows,
        # close the file after creation and try to remove it manually
        f = tempfile.NamedTemporaryFile(delete=False)
        try:
            f.close()
            yield f.name
        finally:
            os.unlink(f.name)
else:
    @contextmanager  # noqa: T484
    def TemporaryFileName():
        with tempfile.NamedTemporaryFile() as f:
            yield f.name


def _check_module_exists(name):
    r"""Returns if a top-level module with :attr:`name` exists *without**
    importing it. This is generally safer than try-catch block around a
    `import X`. It avoids third party libraries breaking assumptions of some of
    our tests, e.g., setting multiprocessing start method when imported
    (see librosa/#747, torchvision/#544).
    """
    if not PY3:  # Python 2
        import imp
        try:
            imp.find_module(name)
            return True
        except ImportError:
            return False
    elif not PY34:  # Python [3, 3.4)
        import importlib
        loader = importlib.find_loader(name)
        return loader is not None
    else:  # Python >= 3.4
        import importlib
        import importlib.util
        spec = importlib.util.find_spec(name)
        return spec is not None

TEST_NUMPY = _check_module_exists('numpy')
TEST_SCIPY = _check_module_exists('scipy')
TEST_MKL = torch.backends.mkl.is_available()
TEST_NUMBA = _check_module_exists('numba')

# On Py2, importing librosa 0.6.1 triggers a TypeError (if using newest joblib)
# see librosa/librosa#729.
# TODO: allow Py2 when librosa 0.6.2 releases
TEST_LIBROSA = _check_module_exists('librosa') and PY3

# Python 2.7 doesn't have spawn
NO_MULTIPROCESSING_SPAWN = os.environ.get('NO_MULTIPROCESSING_SPAWN', '0') == '1' or sys.version_info[0] == 2
TEST_WITH_ASAN = os.getenv('PYTORCH_TEST_WITH_ASAN', '0') == '1'
TEST_WITH_UBSAN = os.getenv('PYTORCH_TEST_WITH_UBSAN', '0') == '1'
TEST_WITH_ROCM = os.getenv('PYTORCH_TEST_WITH_ROCM', '0') == '1'

# Enables tests that are slow to run (disabled by default)
TEST_WITH_SLOW = os.getenv('PYTORCH_TEST_WITH_SLOW', '0') == '1'

# Disables non-slow tests (these tests enabled by default)
# This is usually used in conjunction with TEST_WITH_SLOW to
# run *only* slow tests.  (I could have done an enum, but
# it felt a little awkward.
TEST_SKIP_FAST = os.getenv('PYTORCH_TEST_SKIP_FAST', '0') == '1'

if TEST_NUMPY:
    import numpy


def skipIfRocm(fn):
    @wraps(fn)
    def wrapper(*args, **kwargs):
        if TEST_WITH_ROCM:
            raise unittest.SkipTest("test doesn't currently work on the ROCm stack")
        else:
            fn(*args, **kwargs)
    return wrapper


def skipIfNoLapack(fn):
    @wraps(fn)
    def wrapper(*args, **kwargs):
        if not torch._C.has_lapack:
            raise unittest.SkipTest('PyTorch compiled without Lapack')
        else:
            fn(*args, **kwargs)
    return wrapper


def skipIfNotRegistered(op_name, message):
    """Wraps the decorator to hide the import of the `core`.

    Args:
        op_name: Check if this op is registered in `core._REGISTERED_OPERATORS`.
        message: mesasge to fail with.

    Usage:
        @skipIfNotRegistered('MyOp', 'MyOp is not linked!')
            This will check if 'MyOp' is in the caffe2.python.core
    """
    try:
        from caffe2.python import core
        skipper = unittest.skipIf(op_name not in core._REGISTERED_OPERATORS,
                                  message)
    except ImportError:
        skipper = unittest.skip("Cannot import `caffe2.python.core`")
    return skipper


def slowTest(fn):
    @wraps(fn)
    def wrapper(*args, **kwargs):
        if not TEST_WITH_SLOW:
            raise unittest.SkipTest("test is slow; run with PYTORCH_TEST_WITH_SLOW to enable test")
        else:
            fn(*args, **kwargs)
    wrapper.__dict__['slow_test'] = True
    return wrapper


def skipCUDAMemoryLeakCheckIf(condition):
    def dec(fn):
        if getattr(fn, '_do_cuda_memory_leak_check', True):  # if current True
            fn._do_cuda_memory_leak_check = not condition
        return fn
    return dec

def skipCUDANonDefaultStreamIf(condition):
    def dec(fn):
        if getattr(fn, '_do_cuda_non_default_stream', True):  # if current True
            fn._do_cuda_non_default_stream = not condition
        return fn
    return dec

def suppress_warnings(fn):
    @wraps(fn)
    def wrapper(*args, **kwargs):
        with warnings.catch_warnings():
            warnings.simplefilter("ignore")
            fn(*args, **kwargs)
    return wrapper


def get_cpu_type(type_name):
    module, name = type_name.rsplit('.', 1)
    assert module == 'torch.cuda'
    return getattr(torch, name)


def get_gpu_type(type_name):
    if isinstance(type_name, type):
        type_name = '{}.{}'.format(type_name.__module__, type_name.__name__)
    module, name = type_name.rsplit('.', 1)
    assert module == 'torch'
    return getattr(torch.cuda, name)


def to_gpu(obj, type_map=None):
    if type_map is None:
        type_map = {}
    if isinstance(obj, torch.Tensor):
        assert obj.is_leaf
        t = type_map.get(obj.type(), get_gpu_type(obj.type()))
        with torch.no_grad():
            res = obj.clone().type(t)
            res.requires_grad = obj.requires_grad
        return res
    elif torch.is_storage(obj):
        return obj.new().resize_(obj.size()).copy_(obj)
    elif isinstance(obj, list):
        return [to_gpu(o, type_map) for o in obj]
    elif isinstance(obj, tuple):
        return tuple(to_gpu(o, type_map) for o in obj)
    else:
        return deepcopy(obj)


def get_function_arglist(func):
    if sys.version_info > (3,):
        return inspect.getfullargspec(func).args
    else:
        return inspect.getargspec(func).args


def set_rng_seed(seed):
    torch.manual_seed(seed)
    random.seed(seed)
    if TEST_NUMPY:
        numpy.random.seed(seed)


@contextlib.contextmanager
def freeze_rng_state():
    rng_state = torch.get_rng_state()
    if torch.cuda.is_available():
        cuda_rng_state = torch.cuda.get_rng_state()
    yield
    if torch.cuda.is_available():
        torch.cuda.set_rng_state(cuda_rng_state)
    torch.set_rng_state(rng_state)


def iter_indices(tensor):
    if tensor.dim() == 0:
        return range(0)
    if tensor.dim() == 1:
        return range(tensor.size(0))
    return product(*(range(s) for s in tensor.size()))


def is_iterable(obj):
    try:
        iter(obj)
        return True
    except TypeError:
        return False

class CudaNonDefaultStream():
    def __enter__(self):
        # Before starting CUDA test save currently active streams on all
        # CUDA devices and set new non default streams to all CUDA devices
        # to ensure CUDA tests do not use default stream by mistake.
        beforeDevice = torch.cuda.current_device()
        self.beforeStreams = []
        for d in range(torch.cuda.device_count()):
            self.beforeStreams.append(torch.cuda.current_stream(d))
            deviceStream = torch.cuda.Stream(device=d)
            torch._C._cuda_setStream(deviceStream._cdata)
        torch._C._cuda_setDevice(beforeDevice)

    def __exit__(self, exec_type, exec_value, traceback):
        # After completing CUDA test load previously active streams on all
        # CUDA devices.
        beforeDevice = torch.cuda.current_device()
        for d in range(torch.cuda.device_count()):
            torch._C._cuda_setStream(self.beforeStreams[d]._cdata)
        torch._C._cuda_setDevice(beforeDevice)

class CudaMemoryLeakCheck():
    def __init__(self, testcase, name=None):
        self.name = testcase.id() if name is None else name
        self.testcase = testcase

        # initialize context & RNG to prevent false positive detections
        # when the test is the first to initialize those
        from common_cuda import initialize_cuda_context_rng
        initialize_cuda_context_rng()

    @staticmethod
    def get_cuda_memory_usage():
        # we don't need CUDA synchronize because the statistics are not tracked at
        # actual freeing, but at when marking the block as free.
        num_devices = torch.cuda.device_count()
        gc.collect()
        return tuple(torch.cuda.memory_allocated(i) for i in range(num_devices))

    def __enter__(self):
        self.befores = self.get_cuda_memory_usage()

    def __exit__(self, exec_type, exec_value, traceback):
        # Don't check for leaks if an exception was thrown
        if exec_type is not None:
            return

        afters = self.get_cuda_memory_usage()

        for i, (before, after) in enumerate(zip(self.befores, afters)):
            if not TEST_WITH_ROCM:
                self.testcase.assertEqual(
                    before, after, '{} leaked {} bytes CUDA memory on device {}'.format(
                        self.name, after - before, i))
            else:
                # TODO: Investigate ROCm memory leaking.
                if before != after:
                    warnings.warn('{} leaked {} bytes ROCm memory on device {}'.format(
                        self.name, after - before, i), RuntimeWarning)

class TestCase(expecttest.TestCase):
    precision = 1e-5
    maxDiff = None
    _do_cuda_memory_leak_check = False
    _do_cuda_non_default_stream = False

    def __init__(self, method_name='runTest'):
        super(TestCase, self).__init__(method_name)

        test_method = getattr(self, method_name)
        # Wraps the tested method if we should do CUDA memory check.
        self._do_cuda_memory_leak_check &= getattr(test_method, '_do_cuda_memory_leak_check', True)
        # FIXME: figure out the flaky -1024 anti-leaks on windows. See #8044
        if self._do_cuda_memory_leak_check and not IS_WINDOWS:
            self.wrap_with_cuda_policy(method_name, self.assertLeaksNoCudaTensors)

        # Wraps the tested method if we should enforce non default CUDA stream.
        self._do_cuda_non_default_stream &= getattr(test_method, '_do_cuda_non_default_stream', True)
        if self._do_cuda_non_default_stream and not IS_WINDOWS:
            self.wrap_with_cuda_policy(method_name, self.enforceNonDefaultStream)

    def assertLeaksNoCudaTensors(self, name=None):
        name = self.id() if name is None else name
        return CudaMemoryLeakCheck(self, name)

    def enforceNonDefaultStream(self):
        return CudaNonDefaultStream()

    def wrap_with_cuda_policy(self, method_name, policy):
        test_method = getattr(self, method_name)
        # the import below may initialize CUDA context, so we do it only if
        # self._do_cuda_memory_leak_check or self._do_cuda_non_default_stream
        # is True.
        from common_cuda import TEST_CUDA
        fullname = self.id().lower()  # class_name.method_name
        if TEST_CUDA and ('gpu' in fullname or 'cuda' in fullname):
            setattr(self, method_name, self.wrap_method_with_cuda_policy(test_method, policy))

    def wrap_method_with_cuda_policy(self, method, policy):
        # Assumes that `method` is the tested function in `self`.
        # NOTE: Python Exceptions (e.g., unittest.Skip) keeps objects in scope
        #       alive, so this cannot be done in setUp and tearDown because
        #       tearDown is run unconditionally no matter whether the test
        #       passes or not. For the same reason, we can't wrap the `method`
        #       call in try-finally and always do the check.
        @wraps(method)
        def wrapper(self, *args, **kwargs):
            with policy():
                method(*args, **kwargs)
        return types.MethodType(wrapper, self)

    def wrap_with_cuda_memory_check(self, method):
        return self.wrap_method_with_cuda_policy(method, self.assertLeaksNoCudaTensors)

    def setUp(self):
        if TEST_SKIP_FAST:
            if not getattr(self, self._testMethodName).__dict__.get('slow_test', False):
                raise unittest.SkipTest("test is fast; we disabled it with PYTORCH_TEST_SKIP_FAST")

        set_rng_seed(SEED)

    def assertTensorsSlowEqual(self, x, y, prec=None, message=''):
        max_err = 0
        self.assertEqual(x.size(), y.size())
        for index in iter_indices(x):
            max_err = max(max_err, abs(x[index] - y[index]))
        self.assertLessEqual(max_err, prec, message)

    def genSparseTensor(self, size, sparse_dim, nnz, is_uncoalesced, device='cpu'):
        # Assert not given impossible combination, where the sparse dims have
        # empty numel, but nnz > 0 makes the indices containing values.
        assert all(size[d] > 0 for d in range(sparse_dim)) or nnz == 0, 'invalid arguments'

        v_size = [nnz] + list(size[sparse_dim:])
        v = torch.randn(*v_size, device=device)
        i = torch.rand(sparse_dim, nnz, device=device)
        i.mul_(torch.tensor(size[:sparse_dim]).unsqueeze(1).to(i))
        i = i.to(torch.long)
        if is_uncoalesced:
            v = torch.cat([v, torch.randn_like(v)], 0)
            i = torch.cat([i, i], 1)

        x = torch.sparse_coo_tensor(i, v, torch.Size(size))

        if not is_uncoalesced:
            x = x.coalesce()
        else:
            # FIXME: `x` is a sparse view of `v`. Currently rebase_history for
            #        sparse views is not implemented, so this workaround is
            #        needed for inplace operations done on `x`, e.g., copy_().
            #        Remove after implementing something equivalent to CopySlice
            #        for sparse views.
            # NOTE: We do clone() after detach() here because we need to be able to change size/storage of x afterwards
            x = x.detach().clone()
        return x, x._indices().clone(), x._values().clone()

    def safeToDense(self, t):
        r = self.safeCoalesce(t)
        return r.to_dense()

    def safeCoalesce(self, t):
        tc = t.coalesce()
        self.assertEqual(tc.to_dense(), t.to_dense())
        self.assertTrue(tc.is_coalesced())

        # Our code below doesn't work when nnz is 0, because
        # then it's a 0D tensor, not a 2D tensor.
        if t._nnz() == 0:
            self.assertEqual(t._indices(), tc._indices())
            self.assertEqual(t._values(), tc._values())
            return tc

        value_map = {}
        for idx, val in zip(t._indices().t(), t._values()):
            idx_tup = tuple(idx.tolist())
            if idx_tup in value_map:
                value_map[idx_tup] += val
            else:
                value_map[idx_tup] = val.clone() if isinstance(val, torch.Tensor) else val

        new_indices = sorted(list(value_map.keys()))
        new_values = [value_map[idx] for idx in new_indices]
        if t._values().ndimension() < 2:
            new_values = t._values().new(new_values)
        else:
            new_values = torch.stack(new_values)

        new_indices = t._indices().new(new_indices).t()
        tg = t.new(new_indices, new_values, t.size())

        self.assertEqual(tc._indices(), tg._indices())
        self.assertEqual(tc._values(), tg._values())

        if t.is_coalesced():
            self.assertEqual(tc._indices(), t._indices())
            self.assertEqual(tc._values(), t._values())

        return tg

    def assertEqual(self, x, y, prec=None, message='', allow_inf=False):
        if isinstance(prec, str) and message == '':
            message = prec
            prec = None
        if prec is None:
            prec = self.precision

        if isinstance(x, torch.Tensor) and isinstance(y, Number):
            self.assertEqual(x.item(), y, prec, message, allow_inf)
        elif isinstance(y, torch.Tensor) and isinstance(x, Number):
            self.assertEqual(x, y.item(), prec, message, allow_inf)
        elif isinstance(x, torch.Tensor) and isinstance(y, numpy.bool_):
            self.assertEqual(x.item(), y, prec, message, allow_inf)
        elif isinstance(y, torch.Tensor) and isinstance(x, numpy.bool_):
            self.assertEqual(x, y.item(), prec, message, allow_inf)
        elif isinstance(x, torch.Tensor) and isinstance(y, torch.Tensor):
            def assertTensorsEqual(a, b):
                super(TestCase, self).assertEqual(a.size(), b.size(), message)
                if a.numel() > 0:
                    if a.device.type == 'cpu' and a.dtype == torch.float16:
                        # CPU half tensors don't have the methods we need below
                        a = a.to(torch.float32)
                    b = b.to(a)

                    if (a.dtype == torch.bool) != (b.dtype == torch.bool):
                        raise TypeError("Was expecting both tensors to be bool type.")
                    else:
                        if a.dtype == torch.bool and b.dtype == torch.bool:
                            # we want to respect precision but as bool doesn't support substraction,
                            # boolean tensor has to be converted to int
                            a = a.to(torch.int)
                            b = b.to(torch.int)

                        diff = a - b
                        if a.is_floating_point():
                            # check that NaNs are in the same locations
                            nan_mask = torch.isnan(a)
                            self.assertTrue(torch.equal(nan_mask, torch.isnan(b)), message)
                            diff[nan_mask] = 0
                            # inf check if allow_inf=True
                            if allow_inf:
                                inf_mask = torch.isinf(a)
                                inf_sign = inf_mask.sign()
                                self.assertTrue(torch.equal(inf_sign, torch.isinf(b).sign()), message)
                                diff[inf_mask] = 0
                        # TODO: implement abs on CharTensor (int8)
                        if diff.is_signed() and diff.dtype != torch.int8:
                            diff = diff.abs()
                        max_err = diff.max()
                        self.assertLessEqual(max_err, prec, message)
            super(TestCase, self).assertEqual(x.is_sparse, y.is_sparse, message)
            if x.is_sparse:
                x = self.safeCoalesce(x)
                y = self.safeCoalesce(y)
                assertTensorsEqual(x._indices(), y._indices())
                assertTensorsEqual(x._values(), y._values())
            else:
                assertTensorsEqual(x, y)
        elif isinstance(x, string_classes) and isinstance(y, string_classes):
            super(TestCase, self).assertEqual(x, y, message)
        elif type(x) == set and type(y) == set:
            super(TestCase, self).assertEqual(x, y, message)
        elif isinstance(x, dict) and isinstance(y, dict):
            if isinstance(x, OrderedDict) and isinstance(y, OrderedDict):
                self.assertEqual(x.items(), y.items())
            else:
                self.assertEqual(set(x.keys()), set(y.keys()))
                key_list = list(x.keys())
                self.assertEqual([x[k] for k in key_list], [y[k] for k in key_list])
        elif is_iterable(x) and is_iterable(y):
            super(TestCase, self).assertEqual(len(x), len(y), message)
            for x_, y_ in zip(x, y):
                self.assertEqual(x_, y_, prec, message)
        elif isinstance(x, bool) and isinstance(y, bool):
            super(TestCase, self).assertEqual(x, y, message)
        elif isinstance(x, Number) and isinstance(y, Number):
            if abs(x) == inf or abs(y) == inf:
                if allow_inf:
                    super(TestCase, self).assertEqual(x, y, message)
                else:
                    self.fail("Expected finite numeric values - x={}, y={}".format(x, y))
                return
            super(TestCase, self).assertLessEqual(abs(x - y), prec, message)
        else:
            super(TestCase, self).assertEqual(x, y, message)

    def assertAlmostEqual(self, x, y, places=None, msg=None, delta=None, allow_inf=None):
        prec = delta
        if places:
            prec = 10**(-places)
        self.assertEqual(x, y, prec, msg, allow_inf)

    def assertNotEqual(self, x, y, prec=None, message=''):
        if isinstance(prec, str) and message == '':
            message = prec
            prec = None
        if prec is None:
            prec = self.precision

        if isinstance(x, torch.Tensor) and isinstance(y, torch.Tensor):
            if x.size() != y.size():
                super(TestCase, self).assertNotEqual(x.size(), y.size())
            self.assertGreater(x.numel(), 0)
            y = y.type_as(x)
            y = y.cuda(device=x.get_device()) if x.is_cuda else y.cpu()
            nan_mask = x != x
            if torch.equal(nan_mask, y != y):
                diff = x - y
                if diff.is_signed():
                    diff = diff.abs()
                diff[nan_mask] = 0
                max_err = diff.max()
                self.assertGreaterEqual(max_err, prec, message)
        elif type(x) == str and type(y) == str:
            super(TestCase, self).assertNotEqual(x, y)
        elif is_iterable(x) and is_iterable(y):
            super(TestCase, self).assertNotEqual(x, y)
        else:
            try:
                self.assertGreaterEqual(abs(x - y), prec, message)
                return
            except (TypeError, AssertionError):
                pass
            super(TestCase, self).assertNotEqual(x, y, message)

    def assertObjectIn(self, obj, iterable):
        for elem in iterable:
            if id(obj) == id(elem):
                return
        raise AssertionError("object not found in iterable")

    # TODO: Support context manager interface
    # NB: The kwargs forwarding to callable robs the 'subname' parameter.
    # If you need it, manually apply your callable in a lambda instead.
    def assertExpectedRaises(self, exc_type, callable, *args, **kwargs):
        subname = None
        if 'subname' in kwargs:
            subname = kwargs['subname']
            del kwargs['subname']
        try:
            callable(*args, **kwargs)
        except exc_type as e:
            self.assertExpected(str(e), subname)
            return
        # Don't put this in the try block; the AssertionError will catch it
        self.fail(msg="Did not raise when expected to")

    def assertWarns(self, callable, msg=''):
        r"""
        Test if :attr:`callable` raises a warning.
        """
        with self._reset_warning_registry(), warnings.catch_warnings(record=True) as ws:
            warnings.simplefilter("always")  # allow any warning to be raised
            callable()
            self.assertTrue(len(ws) > 0, msg)

    def assertWarnsRegex(self, callable, regex, msg=''):
        r"""
        Test if :attr:`callable` raises any warning with message that contains
        the regex pattern :attr:`regex`.
        """
        with self._reset_warning_registry(), warnings.catch_warnings(record=True) as ws:
            warnings.simplefilter("always")  # allow any warning to be raised
            callable()
            self.assertTrue(len(ws) > 0, msg)
            found = any(re.search(regex, str(w.message)) is not None for w in ws)
            self.assertTrue(found, msg)

    @contextmanager
    def _reset_warning_registry(self):
        r"""
        warnings.catch_warnings() in Python 2 misses already registered
        warnings. We need to manually clear the existing warning registries to
        ensure catching warnings in a scope.
        """
        # Python 3 has no problem.
        if sys.version_info >= (3,):
            yield
            return

        # Backup and clear all existing warning registries.
        backup = {}
        for name, mod in list(sys.modules.items()):
            try:
                reg = mod.__warningregistry__
            except AttributeError:
                continue
            else:
                backup[name] = reg.copy()
                reg.clear()

        yield

        # Restore backed up warning registries.
        for name, reg_orig in backup.items():
            try:
                mod = sys.modules[name]
            except KeyError:
                continue

            try:
                reg = mod.__warningregistry__
            except AttributeError:
                mod.__warningregistry__ = reg_orig
            else:
                reg.clear()
                reg.update(reg_orig)

    def assertExpected(self, s, subname=None):
        r"""
        Test that a string matches the recorded contents of a file
        derived from the name of this test and subname.  This file
        is placed in the 'expect' directory in the same directory
        as the test script. You can automatically update the recorded test
        output using --accept.

        If you call this multiple times in a single function, you must
        give a unique subname each time.
        """
        if not (isinstance(s, str) or (sys.version_info[0] == 2 and isinstance(s, unicode))):
            raise TypeError("assertExpected is strings only")

        def remove_prefix(text, prefix):
            if text.startswith(prefix):
                return text[len(prefix):]
            return text
        # NB: we take __file__ from the module that defined the test
        # class, so we place the expect directory where the test script
        # lives, NOT where test/common_utils.py lives.  This doesn't matter in
        # PyTorch where all test scripts are in the same directory as
        # test/common_utils.py, but it matters in onnx-pytorch
        module_id = self.__class__.__module__
        munged_id = remove_prefix(self.id(), module_id + ".")
        test_file = os.path.realpath(sys.modules[module_id].__file__)
        expected_file = os.path.join(os.path.dirname(test_file),
                                     "expect",
                                     munged_id)

        subname_output = ""
        if subname:
            expected_file += "-" + subname
            subname_output = " ({})".format(subname)
        expected_file += ".expect"
        expected = None

        def accept_output(update_type):
            print("Accepting {} for {}{}:\n\n{}".format(update_type, munged_id, subname_output, s))
            with open(expected_file, 'w') as f:
                f.write(s)

        try:
            with open(expected_file) as f:
                expected = f.read()
        except IOError as e:
            if e.errno != errno.ENOENT:
                raise
            elif expecttest.ACCEPT:
                return accept_output("output")
            else:
                raise RuntimeError(
                    ("I got this output for {}{}:\n\n{}\n\n"
                     "No expect file exists; to accept the current output, run:\n"
                     "python {} {} --accept").format(munged_id, subname_output, s, __main__.__file__, munged_id))

        # a hack for JIT tests
        if IS_WINDOWS:
            expected = re.sub(r'CppOp\[(.+?)\]', 'CppOp[]', expected)
            s = re.sub(r'CppOp\[(.+?)\]', 'CppOp[]', s)

        if expecttest.ACCEPT:
            if expected != s:
                return accept_output("updated output")
        else:
            if hasattr(self, "assertMultiLineEqual"):
                # Python 2.7 only
                # NB: Python considers lhs "old" and rhs "new".
                self.assertMultiLineEqual(expected, s)
            else:
                self.assertEqual(s, expected)

    # returns captured stderr
    @staticmethod
    def runWithPytorchAPIUsageStderr(code):
        import subprocess

        env = os.environ.copy()
        env["PYTORCH_API_USAGE_STDERR"] = "1"
        pipes = subprocess.Popen(
            [sys.executable, '-c', code],
            stdout=subprocess.PIPE,
            stderr=subprocess.PIPE,
            env=env)
        return pipes.communicate()[1].decode('ascii')

    if sys.version_info < (3, 2):
        # assertRegexpMatches renamed to assertRegex in 3.2
        assertRegex = unittest.TestCase.assertRegexpMatches
        # assertRaisesRegexp renamed to assertRaisesRegex in 3.2
        assertRaisesRegex = unittest.TestCase.assertRaisesRegexp


def download_file(url, binary=True):
    if sys.version_info < (3,):
        from urlparse import urlsplit
        import urllib2
        request = urllib2
        error = urllib2
    else:
        from urllib.parse import urlsplit
        from urllib import request, error

    filename = os.path.basename(urlsplit(url)[2])
    data_dir = get_writable_path(os.path.join(os.path.dirname(__file__), 'data'))
    path = os.path.join(data_dir, filename)

    if os.path.exists(path):
        return path
    try:
        data = request.urlopen(url, timeout=15).read()
        with open(path, 'wb' if binary else 'w') as f:
            f.write(data)
        return path
    except error.URLError:
        msg = "could not download test file '{}'".format(url)
        warnings.warn(msg, RuntimeWarning)
        raise unittest.SkipTest(msg)


def find_free_port():
    sock = socket.socket(socket.AF_INET, socket.SOCK_STREAM)
    sock.setsockopt(socket.SOL_SOCKET, socket.SO_REUSEADDR, 1)
    sock.bind(('localhost', 0))
    sockname = sock.getsockname()
    sock.close()
    return sockname[1]


def retry_on_address_already_in_use_error(func):
    """Reruns a test if it sees "Address already in use" error."""
    @wraps(func)
    def wrapper(*args, **kwargs):
        tries_remaining = 10
        while True:
            try:
                return func(*args, **kwargs)
            except RuntimeError as error:
                if str(error) == "Address already in use":
                    tries_remaining -= 1
                    if tries_remaining == 0:
                        raise
                    time.sleep(random.random())
                    continue
                raise
    return wrapper


# Methods for matrix generation
# Used in test_autograd.py and test_torch.py
def prod_single_zero(dim_size):
    result = torch.randn(dim_size, dim_size)
    result[0, 1] = 0
    return result


def random_square_matrix_of_rank(l, rank):
    assert rank <= l
    A = torch.randn(l, l)
    u, s, v = A.svd()
    for i in range(l):
        if i >= rank:
            s[i] = 0
        elif s[i] == 0:
            s[i] = 1
    return u.mm(torch.diag(s)).mm(v.transpose(0, 1))


def random_symmetric_matrix(l, *batches):
    A = torch.randn(*(batches + (l, l)))
    for i in range(l):
        for j in range(i):
            A[..., i, j] = A[..., j, i]
    return A


def random_symmetric_psd_matrix(l):
    A = torch.randn(l, l)
    return A.mm(A.transpose(0, 1))


def random_symmetric_pd_matrix(l, *batches):
    A = torch.randn(*(batches + (l, l)))
    return A.matmul(A.transpose(-2, -1)) + torch.eye(l) * 1e-5


def make_nonzero_det(A, sign=None, min_singular_value=0.1):
    u, s, v = A.svd()
    s[s < min_singular_value] = min_singular_value
    A = u.mm(torch.diag(s)).mm(v.t())
    det = A.det().item()
    if sign is not None:
        if (det < 0) ^ (sign < 0):
            A[0, :].neg_()
    return A


def random_fullrank_matrix_distinct_singular_value(l, *batches, **kwargs):
    silent = kwargs.get("silent", False)
    if silent and not torch._C.has_lapack:
        return torch.ones(l, l)

    if len(batches) == 0:
        A = torch.randn(l, l)
        u, _, v = A.svd()
        s = torch.arange(1., l + 1).mul_(1.0 / (l + 1))
        return u.mm(torch.diag(s)).mm(v.t())
    else:
        all_matrices = []
        for _ in range(0, torch.prod(torch.as_tensor(batches)).item()):
            A = torch.randn(l, l)
            u, _, v = A.svd()
            s = torch.arange(1., l + 1).mul_(1.0 / (l + 1))
            all_matrices.append(u.mm(torch.diag(s)).mm(v.t()))
        return torch.stack(all_matrices).reshape(*(batches + (l, l)))


def brute_pdist(inp, p=2):
    """Computes the same as torch.pdist using primitives"""
    n = inp.shape[-2]
    k = n * (n - 1) // 2
    if k == 0:
        # torch complains about empty indices
        return torch.empty(inp.shape[:-2] + (0,), dtype=inp.dtype, device=inp.device)
    square = torch.norm(inp[..., None, :] - inp[..., None, :, :], p=p, dim=-1)
    unroll = square.view(square.shape[:-2] + (n * n,))
    inds = torch.ones(k, dtype=torch.int)
    inds[torch.arange(n - 1, 1, -1, dtype=torch.int).cumsum(0)] += torch.arange(2, n, dtype=torch.int)
    return unroll[..., inds.cumsum(0)]


def brute_cdist(x, y, p=2):
    r1 = x.shape[-2]
    r2 = y.shape[-2]
    if r1 == 0 or r2 == 0:
        return torch.empty(r1, r2, device=x.device)
    return torch.norm(x[..., None, :] - y[..., None, :, :], p=p, dim=-1)


def do_test_dtypes(self, dtypes, layout, device):
    for dtype in dtypes:
        if dtype != torch.float16:
            out = torch.zeros((2, 3), dtype=dtype, layout=layout, device=device)
            self.assertIs(dtype, out.dtype)
            self.assertIs(layout, out.layout)
            self.assertEqual(device, out.device)


def do_test_empty_full(self, dtypes, layout, device):
    shape = torch.Size([2, 3])

    def check_value(tensor, dtype, layout, device, value, requires_grad):
        self.assertEqual(shape, tensor.shape)
        self.assertIs(dtype, tensor.dtype)
        self.assertIs(layout, tensor.layout)
        self.assertEqual(tensor.requires_grad, requires_grad)
        if tensor.is_cuda and device is not None:
            self.assertEqual(device, tensor.device)
        if value is not None:
            fill = tensor.new(shape).fill_(value)
            self.assertEqual(tensor, fill)

    def get_int64_dtype(dtype):
        module = '.'.join(str(dtype).split('.')[1:-1])
        if not module:
            return torch.int64
        return operator.attrgetter(module)(torch).int64

    default_dtype = torch.get_default_dtype()
    check_value(torch.empty(shape), default_dtype, torch.strided, -1, None, False)
    check_value(torch.full(shape, -5), default_dtype, torch.strided, -1, None, False)
    for dtype in dtypes:
        for rg in {dtype.is_floating_point, False}:
            int64_dtype = get_int64_dtype(dtype)
            v = torch.empty(shape, dtype=dtype, device=device, layout=layout, requires_grad=rg)
            check_value(v, dtype, layout, device, None, rg)
            out = v.new()
            check_value(torch.empty(shape, out=out, device=device, layout=layout, requires_grad=rg),
                        dtype, layout, device, None, rg)
            check_value(v.new_empty(shape), dtype, layout, device, None, False)
            check_value(v.new_empty(shape, dtype=int64_dtype, device=device, requires_grad=False),
                        int64_dtype, layout, device, None, False)
            check_value(torch.empty_like(v), dtype, layout, device, None, False)
            check_value(torch.empty_like(v, dtype=int64_dtype, layout=layout, device=device, requires_grad=False),
                        int64_dtype, layout, device, None, False)

            if dtype is not torch.float16 and layout != torch.sparse_coo:
                fv = 3
                v = torch.full(shape, fv, dtype=dtype, layout=layout, device=device, requires_grad=rg)
                check_value(v, dtype, layout, device, fv, rg)
                check_value(v.new_full(shape, fv + 1), dtype, layout, device, fv + 1, False)
                out = v.new()
                check_value(torch.full(shape, fv + 2, out=out, device=device, layout=layout, requires_grad=rg),
                            dtype, layout, device, fv + 2, rg)
                check_value(v.new_full(shape, fv + 3, dtype=int64_dtype, device=device, requires_grad=False),
                            int64_dtype, layout, device, fv + 3, False)
                check_value(torch.full_like(v, fv + 4), dtype, layout, device, fv + 4, False)
                check_value(torch.full_like(v, fv + 5,
                                            dtype=int64_dtype, layout=layout, device=device, requires_grad=False),
                            int64_dtype, layout, device, fv + 5, False)


IS_SANDCASTLE = os.getenv('SANDCASTLE') == '1' or os.getenv('TW_JOB_USER') == 'sandcastle'

THESE_TAKE_WAY_TOO_LONG = {
    'test_Conv3d_groups',
    'test_conv_double_backward',
    'test_conv_double_backward_groups',
    'test_Conv3d_dilated',
    'test_Conv3d_stride_padding',
    'test_Conv3d_dilated_strided',
    'test_Conv3d',
    'test_Conv2d_dilated',
    'test_ConvTranspose3d_dilated',
    'test_ConvTranspose2d_dilated',
    'test_snli',
    'test_Conv2d',
    'test_Conv2d_padding',
    'test_ConvTranspose2d_no_bias',
    'test_ConvTranspose2d',
    'test_ConvTranspose3d',
    'test_Conv2d_no_bias',
    'test_matmul_4d_4d',
    'test_multinomial_invalid_probs',
}


running_script_path = None


def set_running_script_path():
    global running_script_path
    try:
        running_file = os.path.abspath(os.path.realpath(sys.argv[0]))
        if running_file.endswith('.py'):  # skip if the running file is not a script
            running_script_path = running_file
    except Exception:
        pass


def check_test_defined_in_running_script(test_case):
    if running_script_path is None:
        return
    test_case_class_file = os.path.abspath(os.path.realpath(inspect.getfile(test_case.__class__)))
    assert test_case_class_file == running_script_path, "Class of loaded TestCase \"{}\" " \
        "is not defined in the running script \"{}\", but in \"{}\". Did you " \
        "accidentally import a unittest.TestCase from another file?".format(
            test_case.id(), running_script_path, test_case_class_file)


num_shards = os.environ.get('TEST_NUM_SHARDS', None)
shard = os.environ.get('TEST_SHARD', None)
if num_shards is not None and shard is not None:
    num_shards = int(num_shards)
    shard = int(shard)

    def load_tests(loader, tests, pattern):
        set_running_script_path()
        test_suite = unittest.TestSuite()
        for test_group in tests:
            for test in test_group:
                check_test_defined_in_running_script(test)
                name = test.id().split('.')[-1]
                if name in THESE_TAKE_WAY_TOO_LONG:
                    continue
                hash_id = int(hashlib.sha256(str(test).encode('utf-8')).hexdigest(), 16)
                if hash_id % num_shards == shard:
                    test_suite.addTest(test)
        return test_suite
else:

    def load_tests(loader, tests, pattern):
        set_running_script_path()
        test_suite = unittest.TestSuite()
        for test_group in tests:
            for test in test_group:
                check_test_defined_in_running_script(test)
                test_suite.addTest(test)
        return test_suite

<<<<<<< HEAD
# Quantizeation references
=======
# Quantization references
>>>>>>> d2bad941
def _quantize(x, scale, zero_point, qmin=None, qmax=None, dtype=np.uint8):
    """Quantizes a numpy array."""
    if qmin is None:
        qmin = np.iinfo(dtype).min
    if qmax is None:
        qmax = np.iinfo(dtype).max
    qx = np.round(x / scale + zero_point).astype(np.int64)
    qx = np.clip(qx, qmin, qmax)
    qx = qx.astype(dtype)
    return qx


def _dequantize(qx, scale, zero_point):
    """Dequantizes a numpy array."""
    x = (qx.astype(np.float) - zero_point) * scale
    return x


def _requantize(x, multiplier, zero_point, qmin=0, qmax=255, qtype=np.uint8):
    """Requantizes a numpy array, i.e., intermediate int32 or int16 values are
    converted back to given type"""
    qx = (x * multiplier).round() + zero_point
    qx = np.clip(qx, qmin, qmax).astype(qtype)
    return qx<|MERGE_RESOLUTION|>--- conflicted
+++ resolved
@@ -1076,11 +1076,7 @@
                 test_suite.addTest(test)
         return test_suite
 
-<<<<<<< HEAD
-# Quantizeation references
-=======
 # Quantization references
->>>>>>> d2bad941
 def _quantize(x, scale, zero_point, qmin=None, qmax=None, dtype=np.uint8):
     """Quantizes a numpy array."""
     if qmin is None:
