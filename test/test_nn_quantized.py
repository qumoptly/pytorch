--- conflicted
+++ resolved
@@ -1,35 +1,22 @@
-<<<<<<< HEAD
 from __future__ import absolute_import
 from __future__ import division
 from __future__ import print_function
 from __future__ import unicode_literals
 
 import torch
+import torch.nn.quantized as nnq
+import torch.nn.quantized.functional as F
 import torch.nn.quantized.functional as qF
 from torch.nn.quantized.modules import Conv2d
 from torch.nn.quantized.modules.conv import _conv_output_shape
+from common_utils import TestCase, run_tests, tempfile
+from common_utils import _quantize
 
 import numpy as np
-from common_utils import TestCase, run_tests
 
 from hypothesis import assume, given
 from hypothesis import strategies as st
 from hypothesis_utils import qtensors_conv
-
-def _quantize(x, scale, zero_point, qmin=0, qmax=255):
-    """Quantizes a numpy array."""
-    qx = np.round(x / scale + zero_point)
-    qx = np.clip(qx, qmin, qmax).astype(np.uint8)
-    return qx
-
-class ModuleAPITest(TestCase):
-    def test_functional_api(self):
-=======
-from __future__ import absolute_import, division, print_function, unicode_literals
-import torch
-import torch.nn.quantized.functional as F
-import torch.nn.quantized as nnq
-from common_utils import TestCase, run_tests, tempfile
 
 '''
 Note that tests in this file are just API test, to make sure we wrapped the
@@ -40,15 +27,10 @@
 
 class FunctionalAPITest(TestCase):
     def test_relu_api(self):
->>>>>>> 10e41373
         X = torch.arange(-5, 5, dtype=torch.float)
         scale = 2.0
         zero_point = 1
         qX = torch.quantize_linear(X, scale=scale, zero_point=zero_point, dtype=torch.quint8)
-<<<<<<< HEAD
-        qY_hat = qF.relu(qX)
-        np.testing.assert_equal(qY, qY_hat.int_repr())
-=======
         qY = torch.ops.quantized.relu(qX)
         qY_hat = F.relu(qX)
         self.assertEqual(qY, qY_hat)
@@ -135,7 +117,6 @@
         self.assertEqual(rqr, rqr2)
 
 
->>>>>>> 10e41373
 
     @given(Q=qtensors_conv(min_batch=1, max_batch=3,
                            min_in_channels=1, max_in_channels=5,
