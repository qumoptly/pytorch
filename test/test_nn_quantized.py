--- conflicted
+++ resolved
@@ -2,12 +2,7 @@
 import torch
 import torch.nn.quantized.functional as F
 import torch.nn.quantized as nnq
-<<<<<<< HEAD
-import numpy as np
 from common_utils import TestCase, run_tests, tempfile
-=======
-from common_utils import TestCase, run_tests
->>>>>>> 405910c8
 
 '''
 Note that tests in this file are just API test, to make sure we wrapped the
