--- conflicted
+++ resolved
@@ -45,19 +45,14 @@
   BFloat16() = default;
 #endif
 
-<<<<<<< HEAD
   struct from_bits_t {};
   static constexpr from_bits_t from_bits() {
     return from_bits_t();
   }
 
   constexpr C10_HOST_DEVICE BFloat16(unsigned short bits, from_bits_t) : val_(bits){};
-  explicit inline C10_HOST_DEVICE BFloat16(float value);
-  explicit inline C10_HOST_DEVICE operator float() const;
-=======
   inline C10_HOST_DEVICE BFloat16(float value);
   inline C10_HOST_DEVICE operator float() const;
->>>>>>> 12ca3359
 };
 
 } // namespace c10
